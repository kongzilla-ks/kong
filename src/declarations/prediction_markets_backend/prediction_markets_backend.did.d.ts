--- conflicted
+++ resolved
@@ -34,68 +34,7 @@
   { 'InvalidOutcome' : null } |
   { 'InsufficientBalance' : null } |
   { 'BalanceUpdateFailed' : null };
-<<<<<<< HEAD
-export interface BetPayoutRecord {
-  'transaction_id' : [] | [bigint],
-  'bet_amount' : bigint,
-  'bonus_amount' : [] | [bigint],
-  'time_weight' : [] | [number],
-  'platform_fee_amount' : [] | [bigint],
-  'token_id' : string,
-  'token_symbol' : string,
-  'market_id' : bigint,
-  'platform_fee_percentage' : bigint,
-  'user' : Principal,
-  'payout_amount' : bigint,
-  'original_contribution_returned' : bigint,
-  'timestamp' : bigint,
-  'was_time_weighted' : boolean,
-  'outcome_index' : bigint,
-}
-export interface ClaimRecord {
-  'status' : ClaimStatus,
-  'updated_at' : bigint,
-  'token_id' : string,
-  'claim_id' : bigint,
-  'market_id' : bigint,
-  'user' : Principal,
-  'created_at' : bigint,
-  'claimable_amount' : bigint,
-  'claim_type' : ClaimType,
-}
-export interface ClaimResult {
-  'block_index' : [] | [bigint],
-  'claim_id' : bigint,
-  'error' : [] | [string],
-  'success' : boolean,
-}
-export type ClaimStatus = { 'Failed' : FailureDetails } |
-  { 'Processed' : ProcessDetails } |
-  { 'Pending' : null };
-export type ClaimType = {
-    'Refund' : { 'bet_amount' : bigint, 'reason' : RefundReason }
-  } |
-  {
-    'WinningPayout' : {
-      'bet_amount' : bigint,
-      'outcomes' : Array<bigint>,
-      'platform_fee' : [] | [bigint],
-    }
-  } |
-  { 'Other' : { 'description' : string } };
-export interface ClaimableSummary {
-  'pending_claim_count' : bigint,
-  'by_token' : Array<[string, bigint]>,
-}
-export interface ClaimsStats {
-  'pending_count' : bigint,
-  'total_amount_by_token' : Array<[string, bigint]>,
-  'processed_count' : bigint,
-  'total_count' : bigint,
-  'failed_count' : bigint,
-}
-=======
->>>>>>> 8a3cc201
+
 export interface ConsentInfo {
   'metadata' : ConsentMessageMetadata,
   'consent_message' : ConsentMessage,
@@ -147,75 +86,12 @@
   'outcome_index' : bigint,
 }
 export interface ErrorInfo { 'description' : string }
-<<<<<<< HEAD
-export interface EstimatedReturn {
-  'bet_amount' : bigint,
-  'uses_time_weighting' : boolean,
-  'current_outcome_pool' : bigint,
-  'estimated_platform_fee' : [] | [bigint],
-  'current_market_pool' : bigint,
-  'market_id' : bigint,
-  'platform_fee_percentage' : [] | [bigint],
-  'scenarios' : Array<EstimatedReturnScenario>,
-  'time_weight_alpha' : [] | [number],
-  'current_time' : bigint,
-  'outcome_index' : bigint,
-}
-export interface EstimatedReturnScenario {
-  'probability' : number,
-  'max_return' : bigint,
-  'time_weight' : [] | [number],
-  'time_weighted' : boolean,
-  'min_return' : bigint,
-  'expected_return' : bigint,
-  'scenario' : string,
-}
-export interface FailedTransaction {
-  'resolved' : boolean,
-  'token_id' : string,
-  'retry_count' : number,
-  'market_id' : [] | [bigint],
-  'recipient' : Principal,
-  'error' : string,
-  'timestamp' : bigint,
-  'amount' : bigint,
-}
-export interface FailedTransactionInfo {
-  'token_id' : [] | [string],
-  'market_id' : [] | [bigint],
-  'user' : Principal,
-  'error' : string,
-  'timestamp' : [] | [bigint],
-  'amount' : bigint,
-}
-export interface FailureDetails {
-  'retry_count' : number,
-  'error_message' : string,
-  'timestamp' : bigint,
-}
-export interface GetFeaturedMarketsArgs { 'start' : bigint, 'length' : bigint }
-export interface GetFeaturedMarketsResult {
-  'total' : bigint,
-  'markets' : Array<Market>,
-}
-export interface GetMarketsByCreatorArgs {
-  'creator' : Principal,
-=======
-export interface GetAllMarketsArgs {
-  'status_filter' : [] | [MarketStatus],
->>>>>>> 8a3cc201
+
   'start' : bigint,
   'length' : bigint,
   'sort_option' : [] | [SortOption],
 }
-<<<<<<< HEAD
-=======
-export interface GetAllMarketsResult {
-  'markets' : Array<Market>,
-  'total_count' : bigint,
-}
-export interface GetMarketsByStatusArgs { 'start' : bigint, 'length' : bigint }
->>>>>>> 8a3cc201
+
 export interface GetMarketsByStatusResult {
   'total_active' : bigint,
   'total_resolved' : bigint,
@@ -323,23 +199,7 @@
   } |
   { 'Decentralized' : { 'quorum' : bigint } } |
   { 'Admin' : null };
-<<<<<<< HEAD
-export type ResolutionResult = { 'Error' : ResolutionError } |
-  { 'AwaitingAdminApproval' : null } |
-  { 'Success' : null } |
-  { 'AwaitingCreatorApproval' : null };
-export type Result = { 'Ok' : null } |
-  { 'Err' : string };
-export type Result_1 = { 'Ok' : bigint } |
-  { 'Err' : string };
-export type Result_2 = { 'Ok' : [] | [MarketResolutionDetails] } |
-  { 'Err' : string };
-export type Result_3 = { 'Ok' : ConsentInfo } |
-=======
-export type Result = { 'Ok' : bigint } |
-  { 'Err' : string };
-export type Result_1 = { 'Ok' : ConsentInfo } |
->>>>>>> 8a3cc201
+
   { 'Err' : ErrorInfo };
 export type Result_2 = { 'Ok' : DelegationResponse } |
   { 'Err' : DelegationError };
@@ -347,28 +207,7 @@
   { 'Err' : DelegationError };
 export type Result_4 = { 'Ok' : null } |
   { 'Err' : BetError };
-<<<<<<< HEAD
-export type Result_7 = { 'Ok' : null } |
-  { 'Err' : ResolutionError };
-export type Result_8 = { 'Ok' : bigint } |
-  { 'Err' : string };
-export type Result_9 = { 'Ok' : [] | [bigint] } |
-  { 'Err' : string };
-export interface RevokeDelegationRequest { 'targets' : Array<Principal> }
-export interface SearchMarketsArgs {
-  'include_resolved' : boolean,
-  'sort_field' : [] | [SortField],
-  'token_id' : [] | [string],
-  'query' : string,
-  'start' : bigint,
-  'length' : bigint,
-  'sort_direction' : [] | [SortDirection],
-}
-=======
-export type Result_5 = { 'Ok' : null } |
-  { 'Err' : ResolutionError };
-export interface RevokeDelegationRequest { 'targets' : Array<Principal> }
->>>>>>> 8a3cc201
+
 export type SortDirection = { 'Descending' : null } |
   { 'Ascending' : null };
 export type SortOption = { 'TotalPool' : SortDirection } |
@@ -394,15 +233,7 @@
   'resolved_bets' : Array<UserBetInfo>,
 }
 export interface _SERVICE {
-<<<<<<< HEAD
-  'add_supported_token' : ActorMethod<[TokenInfo], Result>,
-  'admin_resolve_market' : ActorMethod<
-    [bigint, Array<bigint>],
-    ResolutionResult
-  >,
-  'claim_winnings' : ActorMethod<[BigUint64Array | bigint[]], BatchClaimResult>,
-=======
->>>>>>> 8a3cc201
+
   'create_market' : ActorMethod<
     [
       string,
@@ -413,74 +244,12 @@
       MarketEndTime,
       [] | [string],
     ],
-<<<<<<< HEAD
-    Result_1
-  >,
-  'create_test_claim' : ActorMethod<
-    [Principal, bigint, bigint, string],
-    bigint
-  >,
-  'estimate_bet_return' : ActorMethod<
-    [bigint, bigint, bigint, bigint, [] | [string]],
-    EstimatedReturn
-  >,
-  'force_resolve_market' : ActorMethod<
-    [bigint, Array<bigint>],
-    ResolutionResult
-  >,
-  'generate_time_weight_curve' : ActorMethod<
-    [bigint, bigint],
-    Array<TimeWeightPoint>
-  >,
-  'get_all_categories' : ActorMethod<[], Array<string>>,
-  'get_all_transactions' : ActorMethod<[], Array<[bigint, FailedTransaction]>>,
-  'get_claim_by_id' : ActorMethod<[bigint], [] | [ClaimRecord]>,
-  'get_claimable_summary' : ActorMethod<[], ClaimableSummary>,
-  'get_claims_stats' : ActorMethod<[], ClaimsStats>,
-  'get_featured_markets' : ActorMethod<
-    [GetFeaturedMarketsArgs],
-    GetFeaturedMarketsResult
-  >,
-  'get_market' : ActorMethod<[bigint], [] | [Market]>,
-  'get_market_bets' : ActorMethod<[bigint], Array<Bet>>,
-  'get_market_claims' : ActorMethod<[bigint], Array<ClaimRecord>>,
-  'get_market_payout_records' : ActorMethod<[bigint], Array<BetPayoutRecord>>,
-  'get_market_resolution_details' : ActorMethod<[bigint], Result_2>,
-  'get_markets_by_creator' : ActorMethod<
-    [GetMarketsByCreatorArgs],
-    GetFeaturedMarketsResult
-  >,
-=======
-    Result
-  >,
-  'get_all_categories' : ActorMethod<[], Array<string>>,
-  'get_all_markets' : ActorMethod<[GetAllMarketsArgs], GetAllMarketsResult>,
-  'get_market' : ActorMethod<[bigint], [] | [Market]>,
-  'get_market_bets' : ActorMethod<[bigint], Array<Bet>>,
->>>>>>> 8a3cc201
+
   'get_markets_by_status' : ActorMethod<
     [GetFeaturedMarketsArgs],
     GetMarketsByStatusResult
   >,
-<<<<<<< HEAD
-  'get_supported_tokens' : ActorMethod<[], Array<TokenInfo>>,
-  'get_token_fee_percentage' : ActorMethod<[string], [] | [bigint]>,
-  'get_transactions_by_market' : ActorMethod<
-    [bigint],
-    Array<[bigint, FailedTransaction]>
-  >,
-  'get_transactions_by_recipient' : ActorMethod<
-    [Principal],
-    Array<[bigint, FailedTransaction]>
-  >,
-  'get_unresolved_transactions' : ActorMethod<
-    [],
-    Array<[bigint, FailedTransaction]>
-  >,
-  'get_user_claims' : ActorMethod<[], Array<ClaimRecord>>,
-=======
-  'get_stats' : ActorMethod<[], StatsResult>,
->>>>>>> 8a3cc201
+
   'get_user_history' : ActorMethod<[Principal], UserHistory>,
   'get_user_pending_claims' : ActorMethod<[], Array<ClaimRecord>>,
   'icrc21_canister_call_consent_message' : ActorMethod<
@@ -495,34 +264,7 @@
     Result_3
   >,
   'is_admin' : ActorMethod<[Principal], boolean>,
-<<<<<<< HEAD
-  'mark_claim_processed' : ActorMethod<[bigint], boolean>,
-  'mark_transaction_resolved' : ActorMethod<[bigint], Result>,
-  'place_bet' : ActorMethod<[bigint, bigint, bigint, [] | [string]], Result_6>,
-  'propose_resolution' : ActorMethod<[bigint, Array<bigint>], ResolutionResult>,
-  'resolve_via_admin' : ActorMethod<[bigint, Array<bigint>], ResolutionResult>,
-  'resolve_via_oracle' : ActorMethod<
-    [bigint, Array<bigint>, Uint8Array | number[]],
-    Result_7
-  >,
-  'retry_claim' : ActorMethod<[bigint], ClaimResult>,
-  'retry_market_transactions' : ActorMethod<[bigint], Array<Result_8>>,
-  'retry_transaction' : ActorMethod<[bigint], Result_9>,
-  'search_markets' : ActorMethod<[SearchMarketsArgs], GetFeaturedMarketsResult>,
-  'set_market_featured' : ActorMethod<[bigint, boolean], Result>,
-  'simulate_future_weight' : ActorMethod<[bigint, bigint, bigint], number>,
-  'update_expired_markets' : ActorMethod<[], bigint>,
-  'update_token_config' : ActorMethod<[string, TokenInfo], Result>,
-  'void_market' : ActorMethod<[bigint], ResolutionResult>,
-=======
-  'place_bet' : ActorMethod<[bigint, bigint, bigint], Result_4>,
-  'resolve_via_admin' : ActorMethod<[bigint, Array<bigint>], Result_5>,
-  'resolve_via_oracle' : ActorMethod<
-    [bigint, Array<bigint>, Uint8Array | number[]],
-    Result_5
-  >,
-  'void_market' : ActorMethod<[bigint], Result_5>,
->>>>>>> 8a3cc201
+
 }
 export declare const idlFactory: IDL.InterfaceFactory;
 export declare const init: (args: { IDL: typeof IDL }) => IDL.Type[];