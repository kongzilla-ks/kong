--- conflicted
+++ resolved
@@ -24,11 +24,6 @@
 #[query]
 pub fn get_all_markets(args: GetAllMarketsArgs) -> GetAllMarketsResult {
     MARKETS.with(|markets| {
-<<<<<<< HEAD
-        let mut markets_vec: Vec<Market> = markets
-            .borrow()
-            .iter()
-=======
         let markets_ref = markets.borrow();
         let total_count = StorableNat::from(markets_ref.len() as u64);
         
@@ -43,7 +38,6 @@
             .into_iter()
             .skip(start_idx)
             .take(length)
->>>>>>> c662e79c
             .map(|(market_id, market)| {
                 let mut market = market.clone();
 
@@ -93,18 +87,10 @@
                 market
             })
             .collect();
-<<<<<<< HEAD
-        
-        // Sort markets by created_at timestamp, newest first
-        markets_vec.sort_by(|a, b| b.created_at.cmp(&a.created_at));
-        
-        markets_vec
-=======
             
         GetAllMarketsResult {
             markets: paginated_markets,
             total_count,
         }
->>>>>>> c662e79c
     })
 }