// canisterConstants.ts

export const CKUSDT_CANISTER_ID = process.env.CANISTER_ID_CKUSDT_LEDGER || 'cngnf-vqaaa-aaaar-qag4q-cai';
// @ts-ignore
export const ICP_CANISTER_ID = process.env.CANISTER_ID_ICP_LEDGER || 'ryjl3-tyaaa-aaaaa-aaaba-cai';

export const KONG_BACKEND_PRINCIPAL = process.env.CANISTER_ID_KONG_BACKEND || '2ipq2-uqaaa-aaaar-qailq-cai';
export const KONG_DATA_PRINCIPAL = process.env.CANISTER_ID_KONG_DATA || 'cbefx-hqaaa-aaaar-qakrq-cai';
function getIndexerUrl() {
<<<<<<< HEAD
  if (process.env.NODE_ENV === 'local') {
    return 'http://localhost:8080';
  } else if (process.env.NODE_ENV === 'staging') {
    return 'https://api.kongswap.io';
  } else {
    return 'https://api.kongswap.io';
  }
=======
    if(process.env.DFX_NETWORK === "local") {
        return "http://localhost:8080";
    } else if (process.env.DFX_NETWORK === "staging") {
        return "http://api.staging.kongswap.io";
    } else {
        return "https://api.kongswap.io";
    }
>>>>>>> bf202d75
}
export const INDEXER_URL = getIndexerUrl();

// Frontend Canister IDs
export const KONG_SVELTE_CANISTER_ID = process.env.CANISTER_ID_KONG_SVELTE;
export const KONG_BACKEND_CANISTER_ID = process.env.CANISTER_ID_KONG_BACKEND;

// Token Canister IDs
<<<<<<< HEAD
=======
export const BIL_CANISTER_ID = 'ktra4-taaaa-aaaag-atveq-cai';
export const CKBTC_CANISTER_ID = 'mxzaz-hqaaa-aaaar-qaada-cai';
export const CKUSDC_CANISTER_ID = 'xevnm-gaaaa-aaaar-qafnq-cai';
export const CKETH_CANISTER_ID = 'ss2fx-dyaaa-aaaar-qacoq-cai';
export const DKP_CANISTER_ID = 'zfcdd-tqaaa-aaaaq-aaaga-cai';
export const BITS_CANISTER_ID = 'j5lhj-xyaaa-aaaai-qpfeq-cai';
>>>>>>> bf202d75
export const CHAT_CANISTER_ID = '2ouva-viaaa-aaaaq-aaamq-cai';
export const NANAS_CANISTER_ID = 'mwen2-oqaaa-aaaam-adaca-cai';
export const GHOST_CANISTER_ID = '4c4fd-caaaa-aaaaq-aaa3a-cai';
export const CTZ_CANISTER_ID = 'uf2wh-taaaa-aaaaq-aabna-cai';
export const KINIC_CANISTER_ID = '73mez-iiaaa-aaaaq-aaasq-cai';
export const DOLR_CANISTER_ID = '6rdgd-kyaaa-aaaaq-aaavq-cai';
export const KONG_CANISTER_ID = 'o7oak-iyaaa-aaaaq-aadzq-cai';
export const CLOUD_CANISTER_ID = 'pcj6u-uaaaa-aaaak-aewnq-cai';
export const ICS_CANISTER_ID = 'ca6gz-lqaaa-aaaaq-aacwa-cai';<|MERGE_RESOLUTION|>--- conflicted
+++ resolved
@@ -7,15 +7,6 @@
 export const KONG_BACKEND_PRINCIPAL = process.env.CANISTER_ID_KONG_BACKEND || '2ipq2-uqaaa-aaaar-qailq-cai';
 export const KONG_DATA_PRINCIPAL = process.env.CANISTER_ID_KONG_DATA || 'cbefx-hqaaa-aaaar-qakrq-cai';
 function getIndexerUrl() {
-<<<<<<< HEAD
-  if (process.env.NODE_ENV === 'local') {
-    return 'http://localhost:8080';
-  } else if (process.env.NODE_ENV === 'staging') {
-    return 'https://api.kongswap.io';
-  } else {
-    return 'https://api.kongswap.io';
-  }
-=======
     if(process.env.DFX_NETWORK === "local") {
         return "http://localhost:8080";
     } else if (process.env.DFX_NETWORK === "staging") {
@@ -23,7 +14,6 @@
     } else {
         return "https://api.kongswap.io";
     }
->>>>>>> bf202d75
 }
 export const INDEXER_URL = getIndexerUrl();
 
@@ -32,15 +22,12 @@
 export const KONG_BACKEND_CANISTER_ID = process.env.CANISTER_ID_KONG_BACKEND;
 
 // Token Canister IDs
-<<<<<<< HEAD
-=======
 export const BIL_CANISTER_ID = 'ktra4-taaaa-aaaag-atveq-cai';
 export const CKBTC_CANISTER_ID = 'mxzaz-hqaaa-aaaar-qaada-cai';
 export const CKUSDC_CANISTER_ID = 'xevnm-gaaaa-aaaar-qafnq-cai';
 export const CKETH_CANISTER_ID = 'ss2fx-dyaaa-aaaar-qacoq-cai';
 export const DKP_CANISTER_ID = 'zfcdd-tqaaa-aaaaq-aaaga-cai';
 export const BITS_CANISTER_ID = 'j5lhj-xyaaa-aaaai-qpfeq-cai';
->>>>>>> bf202d75
 export const CHAT_CANISTER_ID = '2ouva-viaaa-aaaaq-aaamq-cai';
 export const NANAS_CANISTER_ID = 'mwen2-oqaaa-aaaam-adaca-cai';
 export const GHOST_CANISTER_ID = '4c4fd-caaaa-aaaaq-aaa3a-cai';
