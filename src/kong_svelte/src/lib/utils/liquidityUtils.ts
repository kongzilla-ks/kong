--- conflicted
+++ resolved
@@ -1,11 +1,7 @@
 import { BigNumber } from 'bignumber.js';
 import { get } from 'svelte/store';
-<<<<<<< HEAD
 import { currentUserBalancesStore, tokenStore } from '$lib/stores/tokenStore';
-=======
-import { currentUserBalancesStore } from '$lib/services/tokens/tokenStore';
 import { calculateLiquidityAmounts } from "$lib/api/pools";
->>>>>>> 8a4bbf6d
 
 /**
  * Formats a display value based on token decimals
