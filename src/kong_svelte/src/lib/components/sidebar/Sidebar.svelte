--- conflicted
+++ resolved
@@ -13,13 +13,9 @@
   import PoolList from "./PoolList.svelte";
   import { kongDB } from "$lib/services/db";
   import { liveQuery } from "dexie";
-<<<<<<< HEAD
   import { auth } from "$lib/services/auth";
   import { tick } from "svelte";
-  
-=======
   import { sidebarStore } from "$lib/stores/sidebarStore";
->>>>>>> 407707fa
 
   // Exported props
   export let sidebarOpen: boolean;
@@ -131,10 +127,10 @@
       style="width: {sidebarWidth}px"
     >
       <!-- svelte-ignore a11y-no-noninteractive-element-interactions -->
-      <div 
-        class="resize-handle" 
+      <div
+        class="resize-handle"
         class:hidden={isExpanded}
-        use:startResize 
+        use:startResize
         aria-label="Resize sidebar"
       >
         <div class="resize-line" />
@@ -151,26 +147,15 @@
           </header>
 
           <div class="sidebar-content">
-<<<<<<< HEAD
-            <div class="scroll-container">
-              {#if !$auth.isConnected}
-                <WalletProvider on:login={async () => {
+            {#if !$auth.isConnected}
+              <WalletProvider
+                on:login={async () => {
                   // Wait for next tick to ensure auth state is updated
                   await tick();
                   // Switch to tokens tab after login
-                  setActiveTab('tokens');
-                }} />
-              {:else if activeTab === "tokens"}
-                <TokenList tokens={tokensData} />
-              {:else if activeTab === "pools"}
-                <PoolList pools={poolsData} />
-              {:else if activeTab === "history"}
-                <TransactionHistory transactions={transactionsData} />
-              {/if}
-            </div>
-=======
-            {#if !$walletStore.isConnected}
-              <WalletProvider on:login={() => {}} />
+                  setActiveTab("tokens");
+                }}
+              />
             {:else if activeTab === "tokens"}
               <TokenList tokens={tokensData} />
             {:else if activeTab === "pools"}
@@ -178,7 +163,6 @@
             {:else if activeTab === "history"}
               <TransactionHistory transactions={transactionsData} />
             {/if}
->>>>>>> 407707fa
           </div>
 
           <footer class="sidebar-footer">
