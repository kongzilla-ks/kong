<script lang="ts">
  import { browser } from "$app/environment";
  import { onMount } from "svelte";
  import Panel from "./Panel.svelte";
  import { fade, scale } from "svelte/transition";
  import { cubicOut } from "svelte/easing";
  import Portal from "svelte-portal";
  import Toast from "./Toast.svelte";
  import { createEventDispatcher } from 'svelte';
  import { tick } from 'svelte';
  const dispatch = createEventDispatcher();

  export let isOpen = false;
  export let title: string | HTMLElement = '';
  export let variant: "solid" | "transparent" = "solid";
  export let width = "600px";
  export let height = "auto";
<<<<<<< HEAD
  export let minHeight: string = "auto";
=======
  export let minHeight = "auto";
>>>>>>> 381a3b48
  export let onClose: () => void = () => {};
  export let loading = false;
  export let closeOnEscape = true;
  export let closeOnClickOutside = true;
  export let className: string = "";
<<<<<<< HEAD
  export let maxHeight = "80vh";
=======

>>>>>>> 381a3b48
  let isMobile = false;
  let modalWidth = width;
  let modalHeight = height;
  let startX = 0;
  let currentX = 0;
  let isDragging = false;
  let modalElement: HTMLDivElement;
  let titleElement: HTMLElement;
<<<<<<< HEAD

=======
>>>>>>> 381a3b48
  const SLIDE_THRESHOLD = 100; // pixels to trigger close

  onMount(() => {
    if (browser) {
      const updateDimensions = () => {
        isMobile = window.innerWidth <= 768;
        modalWidth = isMobile ? "100%" : width;
        modalHeight = isMobile ? "auto" : height;
      };
      updateDimensions();
      window.addEventListener("resize", updateDimensions);
      return () => window.removeEventListener("resize", updateDimensions);
    }
  });

  function handleDragStart(event: MouseEvent | TouchEvent) {
    // Only enable dragging on mobile
    if (!isMobile) return;

    isDragging = true;
    startX = 'touches' in event ? event.touches[0].clientX : event.clientX;
    currentX = 0;
    modalElement.style.transition = 'none';
  }

  function handleDragMove(event: MouseEvent | TouchEvent) {
    // Only enable dragging on mobile
    if (!isMobile || !isDragging) return;
    
    const x = 'touches' in event ? event.touches[0].clientX : event.clientX;
    currentX = x - startX;
    
    // Apply transform with some resistance
    const resistance = 0.5;
    modalElement.style.transform = `translateX(${currentX * resistance}px)`;
  }

  function handleDragEnd() {
    // Only enable dragging on mobile
    if (!isMobile || !isDragging) return;
    
    isDragging = false;
    modalElement.style.transition = 'transform 0.3s ease-out';
    
    if (Math.abs(currentX) > SLIDE_THRESHOLD) {
      // Slide out completely before closing
      modalElement.style.transform = `translateX(${Math.sign(currentX) * window.innerWidth}px)`;
      setTimeout(handleClose, 300);
    } else {
      // Spring back to original position
      modalElement.style.transform = 'translateX(0)';
    }
  }

  function handleClose() {
    onClose();
    dispatch('close');
  }

  function handleBackdropClick(event: MouseEvent) {
    if (event.target === event.currentTarget && closeOnClickOutside) {
      handleClose();
    }
  }

  function handleEscape(event: KeyboardEvent) {
    if (event.key === "Escape" && closeOnEscape) {
      handleClose();
    }
  }

  function handleTransitionEnd(event: CustomEvent) {
    if (isOpen) {
      dispatch('introend');
    }
  }

  $: if (isOpen && title && typeof title === 'string' && title.includes('<')) {
    tick().then(() => {
      if (titleElement) {
        titleElement.innerHTML = title;
      }
    });
  }
</script>

<svelte:window on:keydown={handleEscape} />
<Portal target="#portal-target">
  <Toast />
  <!-- svelte-ignore a11y_no_noninteractive_element_interactions -->
  {#if isOpen}
    <!-- svelte-ignore a11y_click_events_have_key_events -->
    <div
      class="fixed inset-0 bg-black/50 backdrop-blur-sm z-[99999] grid place-items-center will-change-opacity"
      on:click={handleBackdropClick}
      transition:fade={{ duration: 200 }}
      role="dialog"
      aria-modal="true"
      aria-labelledby="modal-title"
      on:introend={handleTransitionEnd}
    >
      <!-- svelte-ignore a11y_no_static_element_interactions -->
      <div
        bind:this={modalElement}
<<<<<<< HEAD
        class="relative will-change-transform max-w-full px-1 overflow-auto"
        style="width: {modalWidth}; max-height: {maxHeight};"
=======
        class="relative will-change-transform max-w-full px-1 max-h-[calc(100vh-40px)] flex flex-col overflow-hidden"
        style="width: {modalWidth};"
>>>>>>> 381a3b48
        on:mousedown={handleDragStart}
        on:mousemove={handleDragMove}
        on:mouseup={handleDragEnd}
        on:mouseleave={handleDragEnd}
        on:touchstart={handleDragStart}
        on:touchmove={handleDragMove}
        on:touchend={handleDragEnd}
        transition:scale={{
          duration: 200,
          start: 0.95,
          opacity: 0,
          easing: cubicOut,
        }}
      >
        <Panel
          variant={variant}
          width="100%"
          height="100%"
<<<<<<< HEAD
          className="!py-0 {className}"
        >
          <div class="modal-content flex flex-col min-h-full" style="height: {height}; min-height: {minHeight};">
=======
          className="!py-0 flex flex-col overflow-hidden {className}"
        >
          <div 
            class="modal-content flex flex-col overflow-hidden"
            style="min-height: {minHeight};"
          >
>>>>>>> 381a3b48
            {#if loading}
              <div class="loading-overlay">
                <div class="spinner"></div>
              </div>
            {/if}
<<<<<<< HEAD
            <div 
              class="drag-handle touch-pan-x"
              on:mousedown={handleDragStart}
              on:mousemove={handleDragMove}
              on:mouseup={handleDragEnd}
              on:mouseleave={handleDragEnd}
              on:touchstart={handleDragStart}
              on:touchmove={handleDragMove}
              on:touchend={handleDragEnd}
            >
            </div>

            <header class="flex justify-between items-center px-4">
=======
            
            <div class="drag-handle touch-pan-x">
            </div>

            <header class="flex justify-between items-center px-4 flex-shrink-0">
>>>>>>> 381a3b48
              <slot name="title">
                {#if typeof title === 'string'}
                  <h2 class="text-lg font-semibold py-4">{title}</h2>
                {:else}
                  <div bind:this={titleElement}></div>
                {/if}
              </slot>
              <button
                class="action-button !flex !justify-end hover:text-kong-accent-red !border-0 !shadow-none group relative"
                on:click={handleClose}
                aria-label="Close modal"
              >
                <svg
                  xmlns="http://www.w3.org/2000/svg"
                  width="16"
                  height="16"
                  viewBox="0 0 24 24"
                  fill="#ff4444"
                  stroke="currentColor"
                  stroke-width="2"
                  stroke-linecap="round"
                  stroke-linejoin="round"
                  aria-hidden="true"
                >
                  <line x1="18" y1="6" x2="6" y2="18"></line>
                  <line x1="6" y1="6" x2="18" y2="18"></line>
                </svg>
              </button>
            </header>

<<<<<<< HEAD
            <div class="flex-1 flex flex-col overflow-y-auto scrollbar-custom">
=======
            <div class="flex-1 overflow-y-auto scrollbar-custom px-4 pb-4 min-h-0">
>>>>>>> 381a3b48
              <slot />
            </div>
          </div>
        </Panel>
      </div>
    </div>
  {/if}
</Portal>

<style scoped>
  .action-button {
    cursor: pointer;
    display: flex;
    align-items: center;
    justify-content: center;
    transition: all 0.15s ease;
    box-shadow: 0 1px 2px rgba(0, 0, 0, 0.1);
    width: 40px;
    height: 40px;
    flex-shrink: 0;
  }
<<<<<<< HEAD
=======

  :global(.modal-content) {
    max-height: inherit;
    height: 100%;
  }
>>>>>>> 381a3b48
</style><|MERGE_RESOLUTION|>--- conflicted
+++ resolved
@@ -15,21 +15,12 @@
   export let variant: "solid" | "transparent" = "solid";
   export let width = "600px";
   export let height = "auto";
-<<<<<<< HEAD
-  export let minHeight: string = "auto";
-=======
   export let minHeight = "auto";
->>>>>>> 381a3b48
   export let onClose: () => void = () => {};
   export let loading = false;
   export let closeOnEscape = true;
   export let closeOnClickOutside = true;
   export let className: string = "";
-<<<<<<< HEAD
-  export let maxHeight = "80vh";
-=======
-
->>>>>>> 381a3b48
   let isMobile = false;
   let modalWidth = width;
   let modalHeight = height;
@@ -38,10 +29,6 @@
   let isDragging = false;
   let modalElement: HTMLDivElement;
   let titleElement: HTMLElement;
-<<<<<<< HEAD
-
-=======
->>>>>>> 381a3b48
   const SLIDE_THRESHOLD = 100; // pixels to trigger close
 
   onMount(() => {
@@ -146,13 +133,8 @@
       <!-- svelte-ignore a11y_no_static_element_interactions -->
       <div
         bind:this={modalElement}
-<<<<<<< HEAD
-        class="relative will-change-transform max-w-full px-1 overflow-auto"
-        style="width: {modalWidth}; max-height: {maxHeight};"
-=======
         class="relative will-change-transform max-w-full px-1 max-h-[calc(100vh-40px)] flex flex-col overflow-hidden"
         style="width: {modalWidth};"
->>>>>>> 381a3b48
         on:mousedown={handleDragStart}
         on:mousemove={handleDragMove}
         on:mouseup={handleDragEnd}
@@ -171,44 +153,22 @@
           variant={variant}
           width="100%"
           height="100%"
-<<<<<<< HEAD
-          className="!py-0 {className}"
-        >
-          <div class="modal-content flex flex-col min-h-full" style="height: {height}; min-height: {minHeight};">
-=======
           className="!py-0 flex flex-col overflow-hidden {className}"
         >
           <div 
             class="modal-content flex flex-col overflow-hidden"
             style="min-height: {minHeight};"
           >
->>>>>>> 381a3b48
             {#if loading}
               <div class="loading-overlay">
                 <div class="spinner"></div>
               </div>
             {/if}
-<<<<<<< HEAD
-            <div 
-              class="drag-handle touch-pan-x"
-              on:mousedown={handleDragStart}
-              on:mousemove={handleDragMove}
-              on:mouseup={handleDragEnd}
-              on:mouseleave={handleDragEnd}
-              on:touchstart={handleDragStart}
-              on:touchmove={handleDragMove}
-              on:touchend={handleDragEnd}
-            >
-            </div>
-
-            <header class="flex justify-between items-center px-4">
-=======
             
             <div class="drag-handle touch-pan-x">
             </div>
 
             <header class="flex justify-between items-center px-4 flex-shrink-0">
->>>>>>> 381a3b48
               <slot name="title">
                 {#if typeof title === 'string'}
                   <h2 class="text-lg font-semibold py-4">{title}</h2>
@@ -239,11 +199,7 @@
               </button>
             </header>
 
-<<<<<<< HEAD
-            <div class="flex-1 flex flex-col overflow-y-auto scrollbar-custom">
-=======
             <div class="flex-1 overflow-y-auto scrollbar-custom px-4 pb-4 min-h-0">
->>>>>>> 381a3b48
               <slot />
             </div>
           </div>
@@ -265,12 +221,9 @@
     height: 40px;
     flex-shrink: 0;
   }
-<<<<<<< HEAD
-=======
 
   :global(.modal-content) {
     max-height: inherit;
     height: 100%;
   }
->>>>>>> 381a3b48
 </style>