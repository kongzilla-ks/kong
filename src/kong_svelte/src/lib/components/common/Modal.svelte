<script lang="ts">
  import { browser } from "$app/environment";
  import { onMount } from "svelte";
  import Panel from './Panel.svelte';
  import { fade, scale } from 'svelte/transition';
  import { cubicOut } from 'svelte/easing';
  import Portal from "svelte-portal";

  export let isOpen = false;
  export let title: string;
  export let onClose: () => void;
  export let variant: "green" | "yellow" = "green";
  export let width = "600px";
  export let height = "80vh";

  let isMobile = false;
  let modalWidth = width;
  let modalHeight = height;

  onMount(() => {
    if (browser) {
      const updateDimensions = () => {
        isMobile = window.innerWidth <= 768;
        modalWidth = isMobile ? "100%" : width;
        modalHeight = isMobile ? "100%" : height;
      };
      updateDimensions();
      window.addEventListener('resize', updateDimensions);
      return () => window.removeEventListener('resize', updateDimensions);
    }
  });

  function handleBackdropClick(event: MouseEvent) {
    if (event.target === event.currentTarget) {
      onClose();
    }
  }

  function handleEscape(event: KeyboardEvent) {
    if (event.key === 'Escape') {
      onClose();
    }
  }
</script>

<<<<<<< HEAD
<Portal target="body">
{#if show}
  <!-- svelte-ignore a11y_click_events_have_key_events -->
  <!-- svelte-ignore a11y_no_noninteractive_element_interactions -->
  <div 
    class="modal-overlay" 
    on:click={onClose}
=======
<svelte:window on:keydown={handleEscape} />

{#if isOpen}
  <div
    class="modal-overlay"
    on:click={handleBackdropClick}
    transition:fade={{ duration: 200 }}
>>>>>>> 407707fa
    role="dialog"
    aria-modal="true"
    aria-labelledby="modal-title"
  >
    <div
      class="modal-container"
      on:click|stopPropagation
      transition:scale={{ duration: 200, start: 0.95, opacity: 0, easing: cubicOut }}
      style="width: {modalWidth}; height: {modalHeight};"
    >
      <Panel 
        variant={variant}
        width={modalWidth}
        height={modalHeight}
        className="modal-panel"
      >
        <div class="modal-content">
          <header class="modal-header">
            <h2 id="modal-title" class="modal-title">{title}</h2>
            <button 
              class="action-button close-button !border-0 !shadow-none group relative"
              on:click={onClose}
              aria-label="Close modal"
            >
              <svg
                xmlns="http://www.w3.org/2000/svg"
                width="14"
                height="14"
                viewBox="0 0 24 24"
                fill="#ff4444"
                stroke="currentColor"
                stroke-width="2"
                stroke-linecap="round"
                stroke-linejoin="round"
                aria-hidden="true"
              >
                <line x1="18" y1="6" x2="6" y2="18"></line>
                <line x1="6" y1="6" x2="18" y2="18"></line>
              </svg>
            </button>
          </header>

          <div class="modal-body">
            <slot />
          </div>
        </div>
      </Panel>
    </div>
  </div>
{/if}
</Portal> 

<style>
  .modal-overlay {
    position: fixed;
    top: 0;
    right: 0;
    bottom: 0;
    left: 0;
    background-color: rgba(0, 0, 0, 0.5);
    backdrop-filter: blur(4px);
    z-index: 9999;
    display: grid;
    place-items: center;
    overflow: hidden;
    will-change: opacity;
  }

  .modal-container {
    position: relative;
    will-change: transform;
  }

  .modal-content {
    height: 100%;
    display: flex;
    flex-direction: column;
  }

  .modal-header {
    display: flex;
    justify-content: space-between;
    align-items: center;
    margin-bottom: 1.5rem;
  }

  .modal-title {
    font-family: 'Alumni Sans', sans-serif;
    font-size: 2rem;
    font-weight: 500;
    color: white;
    margin: 0;
    letter-spacing: 0.02em;
  }

  .modal-body {
    flex: 1;
    overflow-y: auto;
    scrollbar-width: thin;
    scrollbar-color: rgba(255, 255, 255, 0.2) transparent;
  }

  .action-button {
    border: 1px solid var(--sidebar-border);
    padding: 6px;
    border-radius: 4px;
    color: white;
    cursor: pointer;
    display: flex;
    align-items: center;
    justify-content: center;
    transition: all 0.15s ease;
    box-shadow: 0 1px 2px rgba(0, 0, 0, 0.1);
    width: 40px;
    height: 40px;
    flex-shrink: 0;
  }

  .close-button {
    background: rgba(186, 49, 49, 0.4);
    color: #ffffff;
  }

  .close-button:hover {
    background: rgba(255, 68, 68, 0.5);
    transform: translateY(-1px);
  }

  @media (max-width: 768px) {
    .modal-content {
      padding: 0.5rem;
    }

    .modal-title {
      font-size: 1.75rem;
    }
  }
</style><|MERGE_RESOLUTION|>--- conflicted
+++ resolved
@@ -1,9 +1,9 @@
 <script lang="ts">
   import { browser } from "$app/environment";
   import { onMount } from "svelte";
-  import Panel from './Panel.svelte';
-  import { fade, scale } from 'svelte/transition';
-  import { cubicOut } from 'svelte/easing';
+  import Panel from "./Panel.svelte";
+  import { fade, scale } from "svelte/transition";
+  import { cubicOut } from "svelte/easing";
   import Portal from "svelte-portal";
 
   export let isOpen = false;
@@ -25,8 +25,8 @@
         modalHeight = isMobile ? "100%" : height;
       };
       updateDimensions();
-      window.addEventListener('resize', updateDimensions);
-      return () => window.removeEventListener('resize', updateDimensions);
+      window.addEventListener("resize", updateDimensions);
+      return () => window.removeEventListener("resize", updateDimensions);
     }
   });
 
@@ -37,80 +37,75 @@
   }
 
   function handleEscape(event: KeyboardEvent) {
-    if (event.key === 'Escape') {
+    if (event.key === "Escape") {
       onClose();
     }
   }
 </script>
 
-<<<<<<< HEAD
+<svelte:window on:keydown={handleEscape} />
 <Portal target="body">
-{#if show}
-  <!-- svelte-ignore a11y_click_events_have_key_events -->
-  <!-- svelte-ignore a11y_no_noninteractive_element_interactions -->
-  <div 
-    class="modal-overlay" 
-    on:click={onClose}
-=======
-<svelte:window on:keydown={handleEscape} />
+  {#if isOpen}
+    <div
+      class="modal-overlay"
+      on:click={handleBackdropClick}
+      transition:fade={{ duration: 200 }}
+      role="dialog"
+      aria-modal="true"
+      aria-labelledby="modal-title"
+    >
+      <div
+        class="modal-container"
+        on:click|stopPropagation
+        transition:scale={{
+          duration: 200,
+          start: 0.95,
+          opacity: 0,
+          easing: cubicOut,
+        }}
+        style="width: {modalWidth}; height: {modalHeight};"
+      >
+        <Panel
+          {variant}
+          width={modalWidth}
+          height={modalHeight}
+          className="modal-panel"
+        >
+          <div class="modal-content">
+            <header class="modal-header">
+              <h2 id="modal-title" class="modal-title">{title}</h2>
+              <button
+                class="action-button close-button !border-0 !shadow-none group relative"
+                on:click={onClose}
+                aria-label="Close modal"
+              >
+                <svg
+                  xmlns="http://www.w3.org/2000/svg"
+                  width="14"
+                  height="14"
+                  viewBox="0 0 24 24"
+                  fill="#ff4444"
+                  stroke="currentColor"
+                  stroke-width="2"
+                  stroke-linecap="round"
+                  stroke-linejoin="round"
+                  aria-hidden="true"
+                >
+                  <line x1="18" y1="6" x2="6" y2="18"></line>
+                  <line x1="6" y1="6" x2="18" y2="18"></line>
+                </svg>
+              </button>
+            </header>
 
-{#if isOpen}
-  <div
-    class="modal-overlay"
-    on:click={handleBackdropClick}
-    transition:fade={{ duration: 200 }}
->>>>>>> 407707fa
-    role="dialog"
-    aria-modal="true"
-    aria-labelledby="modal-title"
-  >
-    <div
-      class="modal-container"
-      on:click|stopPropagation
-      transition:scale={{ duration: 200, start: 0.95, opacity: 0, easing: cubicOut }}
-      style="width: {modalWidth}; height: {modalHeight};"
-    >
-      <Panel 
-        variant={variant}
-        width={modalWidth}
-        height={modalHeight}
-        className="modal-panel"
-      >
-        <div class="modal-content">
-          <header class="modal-header">
-            <h2 id="modal-title" class="modal-title">{title}</h2>
-            <button 
-              class="action-button close-button !border-0 !shadow-none group relative"
-              on:click={onClose}
-              aria-label="Close modal"
-            >
-              <svg
-                xmlns="http://www.w3.org/2000/svg"
-                width="14"
-                height="14"
-                viewBox="0 0 24 24"
-                fill="#ff4444"
-                stroke="currentColor"
-                stroke-width="2"
-                stroke-linecap="round"
-                stroke-linejoin="round"
-                aria-hidden="true"
-              >
-                <line x1="18" y1="6" x2="6" y2="18"></line>
-                <line x1="6" y1="6" x2="18" y2="18"></line>
-              </svg>
-            </button>
-          </header>
-
-          <div class="modal-body">
-            <slot />
+            <div class="modal-body">
+              <slot />
+            </div>
           </div>
-        </div>
-      </Panel>
+        </Panel>
+      </div>
     </div>
-  </div>
-{/if}
-</Portal> 
+  {/if}
+</Portal>
 
 <style>
   .modal-overlay {
@@ -147,7 +142,7 @@
   }
 
   .modal-title {
-    font-family: 'Alumni Sans', sans-serif;
+    font-family: "Alumni Sans", sans-serif;
     font-size: 2rem;
     font-weight: 500;
     color: white;
