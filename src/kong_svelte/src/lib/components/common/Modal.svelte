--- conflicted
+++ resolved
@@ -66,22 +66,20 @@
           <header class="flex justify-between items-center mb-6">
             <h2 id="modal-title" class="font-sans text-2xl font-medium text-white m-0 tracking-wide">{title}</h2>
             <button 
-              class="border border-gray-700 p-1.5 rounded text-white cursor-pointer flex items-center justify-center transition-all duration-150 ease-in-out shadow-sm w-10 h-10 flex-shrink-0 bg-red-600 bg-opacity-40 hover:bg-red-500 hover:translate-y-[-1px] relative group"
+              class="rounded text-white cursor-pointer flex items-center justify-center transition-all duration-150 ease-in-out w-10 h-10 flex-shrink-0 bg-opacity-40 hover:text-rose-700 hover:stroke-2 hover:translate-y-[-1px] relative group"
               on:click={onClose}
               aria-label="Close modal"
             >
-<<<<<<< HEAD
-=======
-              <span class="absolute top-[-2rem] left-1/2 transform -translate-x-1/2 whitespace-nowrap bg-gray-800 text-white p-1 rounded text-xs opacity-0 transition-opacity duration-200 group-hover:opacity-100">Close</span>
->>>>>>> 5eb8e855
+              <span class="hover:stroke-2 absolute top-[-2rem] left-1/2 transform -translate-x-1/2 whitespace-nowrap bg-gray-800 text-white p-1 rounded text-xs opacity-0 transition-opacity duration-200 group-hover:opacity-100">Close</span>
               <svg
                 xmlns="http://www.w3.org/2000/svg"
-                width="14"
-                height="14"
+                width="32"
+                height="32"
                 viewBox="0 0 24 24"
                 fill="#ff4444"
                 stroke="currentColor"
-                stroke-width="2"
+                stroke-width="1"
+                class="hover:stroke-2"
                 stroke-linecap="round"
                 stroke-linejoin="round"
                 aria-hidden="true"
@@ -102,82 +100,6 @@
 {/if}
 
 <style>
-<<<<<<< HEAD
-  .modal-overlay {
-    position: fixed;
-    top: 0;
-    right: 0;
-    bottom: 0;
-    left: 0;
-    background-color: rgba(0, 0, 0, 0.5);
-    backdrop-filter: blur(4px);
-    z-index: 9999;
-    display: grid;
-    place-items: center;
-    overflow: hidden;
-  }
-
-  .modal-container {
-    position: relative;
-  }
-
-  .modal-content {
-    height: 100%;
-    display: flex;
-    flex-direction: column;
-  }
-
-  .modal-header {
-    display: flex;
-    justify-content: space-between;
-    align-items: center;
-    margin-bottom: 1.5rem;
-  }
-
-  .modal-title {
-    font-family: 'Alumni Sans', sans-serif;
-    font-size: 2rem;
-    font-weight: 500;
-    color: white;
-    margin: 0;
-    letter-spacing: 0.02em;
-  }
-
-  .modal-body {
-    flex: 1;
-    overflow-y: auto;
-    scrollbar-width: thin;
-    scrollbar-color: rgba(255, 255, 255, 0.2) transparent;
-  }
-
-  .action-button {
-    border: 1px solid var(--sidebar-border);
-    padding: 6px;
-    border-radius: 4px;
-    color: white;
-    cursor: pointer;
-    display: flex;
-    align-items: center;
-    justify-content: center;
-    transition: all 0.15s ease;
-    box-shadow: 0 1px 2px rgba(0, 0, 0, 0.1);
-    width: 40px;
-    height: 40px;
-    flex-shrink: 0;
-  }
-
-  .close-button {
-    background: rgba(186, 49, 49, 0.4);
-    color: #ffffff;
-  }
-
-  .close-button:hover {
-    background: rgba(255, 68, 68, 0.5);
-    transform: translateY(-1px);
-  }
-
-=======
->>>>>>> 5eb8e855
   @media (max-width: 768px) {
     .modal-content {
       padding: 0.5rem;
