<!-- Panel.svelte -->
<script lang="ts">
    import { browser } from "$app/environment";
    import { themeStore } from '$lib/stores/themeStore';
    import { assetCache } from "$lib/services/assetCache";
    import { onMount } from "svelte";

    export let variant: "green" | "yellow" = "green";
    export let type: "main" | "secondary" = "main";
    export let width: string = "auto";
    export let height: string = "auto"; 
    export let content: string = '';
    export let className: string = '';
    export let zIndex: number = 10;

    let cachedUrls: Record<string, string> = {};

    const imageParts = ['tl', 'tm', 'tr', 'ml', 'mr', 'bl', 'bm', 'br'];
    let imagePaths: Record<string, string> = {};

    $: {
        const prefix = type === 'secondary' ? `panel-s-${variant}` : `panel-${variant}-${type}`;
        imagePaths = {
            tl: `/pxcomponents/${prefix}-tl.svg`,
            tm: `/pxcomponents/${prefix}-tm.svg`,
            tr: `/pxcomponents/${prefix}-tr.svg`,
            ml: type === 'secondary' ? '' : `/pxcomponents/panel-${variant}-main-ml.svg`,
            mr: type === 'secondary' ? '' : `/pxcomponents/panel-${variant}-main-mr.svg`,
            bl: `/pxcomponents/${prefix}-bl.svg`,
            bm: `/pxcomponents/${prefix}-bm.svg`,
            br: `/pxcomponents/${prefix}-br.svg`
        };
        updateCachedUrls();
    }

    async function updateCachedUrls() {
        try {
            const promises = Object.entries(imagePaths).map(async ([part, path]) => {
                const url = await assetCache.getAsset(path);
                return [part, url];
            });
            
            const results = await Promise.all(promises);
            cachedUrls = Object.fromEntries(results);
        } catch (error) {
            console.error('Error updating cached URLs:', error);
        }
    }

<<<<<<< HEAD
    function formatDimension(value: number | string): string {
        return value === 'auto' ? 'auto' : typeof value === 'number' ? `${value}px` : value;
    }

    $: formattedWidth = formatDimension(width);
    $: formattedHeight = formatDimension(height);
    $: isAutoSize = width === 'auto' || height === 'auto';
    $: useMainPanelCenter = type === 's';
    $: if(browser) {
        document.getElementById('panel')?.style.setProperty('z-index', zIndex.toString());
    }
=======
  $: formattedWidth = formatDimension(width);
  $: formattedHeight = formatDimension(height);
  $: isAutoSize = width === 'auto' || height === 'auto';
  $: useMainPanelCenter = type === 'secondary';
  $: if(browser) {
     // set z-index of the panel
     document.getElementById('panel')?.style.setProperty('z-index', zIndex.toString());
  }
>>>>>>> 1f1e08b2

    onMount(() => {
        updateCachedUrls();
    });
</script>

{#if $themeStore === 'pixel'}
    <div 
        class="panel {variant} {type} {className}"
        style="width: {formattedWidth}; height: {formattedHeight};"
    >
        <div class="panel-container min-w-full" class:auto-size={isAutoSize}>
            <!-- Top -->
            <div class="panel-row top">
                <img src={cachedUrls.tl} alt="" class="corner top-left" loading="eager" decoding="sync" />
                <div class="edge horizontal top-middle" style="background-image: url({cachedUrls.tm}); image-rendering: pixelated;"></div>
                <img src={cachedUrls.tr} alt="" class="corner top-right" loading="eager" decoding="sync" />
            </div>

            <!-- Middle -->
            <div class="panel-row middle">
                <div class="edge vertical middle-left" style="background-image: url({cachedUrls.ml}); image-rendering: pixelated;"></div>
                <div class="center-content bg-[#64AD3B] {useMainPanelCenter ? 'main-panel-center' : ''}" style="margin: -10px;">
                    <slot>{content}</slot>
                </div>
                <div class="edge vertical middle-right" style="background-image: url({cachedUrls.mr}); image-rendering: pixelated;"></div>
            </div>

            <!-- Bottom -->
            <div class="panel-row bottom">
                <img src={cachedUrls.bl} alt="" class="corner bottom-left" loading="eager" decoding="sync" />
                <div class="edge horizontal bottom-middle" style="background-image: url({cachedUrls.bm}); image-rendering: pixelated;"></div>
                <img src={cachedUrls.br} alt="" class="corner bottom-right" loading="eager" decoding="sync" />
            </div>  
        </div>
    </div>
{:else}
    <div 
        id="panel"
        class="glass-panel {variant} {type} {className}"
        style="width: {formattedWidth}; height: {formattedHeight};"
    >
        <div class="glass-container min-w-full" class:auto-size={isAutoSize}>
            <div class="glass-content">
                <slot>{content}</slot>
            </div>
            <div class="panel-light"></div>
        </div>
    </div>
{/if}

<style lang="postcss">
  .panel {
    position: relative;
    border-radius: 1rem;
    overflow: hidden;
    height: auto;
  }

  .panel-container {
    display: flex;
    flex-direction: column;
    width: 100%;
    height: 100%;
    min-height: 0;
  }

  .panel-container.auto-size {
    width: fit-content;
    height: fit-content;
  }

  .panel-row {
    display: flex;
    align-items: stretch;
    min-height: 0;
  }

  .panel-row.middle {
    flex: 1;
    min-height: 0;
  }

  .corner {
    width: 56px;
    height: 32px;
    flex-shrink: 0;
    display: block;
  }

  .edge.horizontal {
    height: 32px;
    flex: 1;
    background-repeat: repeat-x;
    background-position: center;
    background-size: auto 100%;
  }

  .edge.vertical {
    width: 32px;
    flex-shrink: 0;
    background-repeat: repeat-y;
    background-position: center;
    background-size: 100% auto;
  }

  .center-content {
    flex: 1;
    color: white;
    font-size: 12px;
    display: flex;
    flex-direction: column;
    align-items: stretch;
    justify-content: center;
    min-height: 0;
    overflow: visible;
    padding-bottom: 10px;
  }

  @media (max-width: 768px) {
    .corner {
      width: 48px;
      height: 24px;
    }

    .edge.horizontal {
      height: 24px;
    }

    .edge.vertical {
      width: 24px;
    }
  }

  .panel.main {
    min-width: min-content;
    width: 100%;
  }

  .glass-panel {
    @apply rounded-xl backdrop-blur-lg border border-white/10 shadow-lg 
           relative overflow-hidden;
    background: linear-gradient(
      135deg,
      rgba(0, 0, 0, 0.92),
      rgba(0, 0, 0, 0.85)
    );
    transition: all 0.2s ease-out;
    isolation: isolate;
    position: relative;
  }

  .glass-panel.green {
    @apply border-emerald-500/20;
    background: linear-gradient(
      135deg,
      rgba(4, 120, 87, 0.97),
      rgba(6, 78, 59, 0.92)
    );
    box-shadow: 0 8px 32px rgba(0, 0, 0, 0.4),
                inset 0 0 32px rgba(16, 185, 129, 0.1);
  }

  .glass-panel.blue {
    @apply border-blue-500/30;
    background: linear-gradient(
      135deg,
      rgba(30, 58, 138, 0.97),
      rgba(30, 58, 138, 0.92)
    );
    box-shadow: 0 8px 32px rgba(0, 0, 0, 0.4),
                inset 0 0 32px rgba(59, 130, 246, 0.1);
  }

  .glass-panel.yellow {
    @apply border-amber-500/30;
    background: linear-gradient(
      135deg,
      rgba(245, 158, 11, 0.97),
      rgba(194, 65, 12, 0.92)
    );
    box-shadow: 0 8px 32px rgba(0, 0, 0, 0.4),
                inset 0 0 32px rgba(251, 191, 36, 0.15);
  }

  .glass-panel.main {
    min-width: min-content;
    width: 100%;
    @apply border-opacity-40;
  }

  .glass-panel.secondary {
    @apply border-opacity-20;
  }

  .glass-content {
    @apply relative h-full overflow-y-auto;
    padding: 1rem;
    flex: 1;
    display: flex;
    flex-direction: column;
    min-height: 0;
  }

  .glass-content::before {
    content: '';
    @apply absolute inset-0 rounded-lg pointer-events-none;
    background: linear-gradient(
      45deg,
      rgba(255, 255, 255, 0.03) 0%,
      rgba(255, 255, 255, 0) 100%
    );
    z-index: 1;
  }

  .glass-content::after {
    content: '';
    @apply absolute inset-0 pointer-events-none;
    background: 
      radial-gradient(circle at top left, rgba(255, 255, 255, 0.08), transparent 70%),
      radial-gradient(circle at bottom right, rgba(255, 255, 255, 0.08), transparent 70%);
    z-index: 2;
  }

  /* Scrollbar styling */
  .glass-content::-webkit-scrollbar {
    width: 8px;
    height: 8px;
  }

  .glass-content::-webkit-scrollbar-track {
    @apply bg-black/20 rounded-full;
  }

  .glass-content::-webkit-scrollbar-thumb {
    @apply bg-white/10 rounded-full;
    border: 2px solid transparent;
    background-clip: padding-box;
  }

  .glass-content::-webkit-scrollbar-thumb:hover {
    @apply bg-white/20;
  }

  /* Corner accents */
  .glass-panel::before,
  .glass-panel::after {
    content: '';
    @apply absolute w-24 h-24 opacity-20;
    background: radial-gradient(circle, currentColor 0%, transparent 70%);
    z-index: 0;
  }

  .glass-panel::before {
    @apply -top-12 -left-12;
  }

  .glass-panel::after {
    @apply -bottom-12 -right-12;
  }

  /* Color-specific text styles */
  .glass-panel.green :global(*) {
    @apply text-emerald-50;
    text-shadow: 0 1px 2px rgba(0, 0, 0, 0.3);
  }

  .glass-panel.blue :global(*) {
    @apply text-blue-50;
    text-shadow: 0 1px 2px rgba(0, 0, 0, 0.3);
  }

  .glass-panel.yellow :global(*) {
    @apply text-amber-50;
    text-shadow: 0 1px 2px rgba(0, 0, 0, 0.4);
  }

  /* Panel light effect */
  .panel-light {
    @apply absolute inset-0 pointer-events-none opacity-50;
    background: 
      radial-gradient(
        circle at 0% 0%,
        rgba(255, 255, 255, 0.1) 0%,
        transparent 50%
      ),
      radial-gradient(
        circle at 100% 100%,
        rgba(255, 255, 255, 0.05) 0%,
        transparent 50%
      );
    filter: blur(20px);
    mix-blend-mode: overlay;
  }

  .glass-panel.green .panel-light {
    background: radial-gradient(
      circle at 0% 0%,
      rgba(16, 185, 129, 0.15) 0%,
      transparent 50%
    );
  }

  .glass-panel.blue .panel-light {
    background: radial-gradient(
      circle at 0% 0%,
      rgba(59, 130, 246, 0.15) 0%,
      transparent 50%
    );
  }

  .glass-panel.yellow .panel-light {
    background: radial-gradient(
      circle at 0% 0%,
      rgba(251, 191, 36, 0.2) 0%,
      transparent 50%
    );
  }

  /* Add glass container styles to match pixel panel container */
  .glass-container {
    display: flex;
    flex-direction: column;
    width: 100%;
    height: 100%;
    min-height: 0;
  }

  .glass-container.auto-size {
    width: fit-content;
    height: fit-content;
  }
</style><|MERGE_RESOLUTION|>--- conflicted
+++ resolved
@@ -47,7 +47,6 @@
         }
     }
 
-<<<<<<< HEAD
     function formatDimension(value: number | string): string {
         return value === 'auto' ? 'auto' : typeof value === 'number' ? `${value}px` : value;
     }
@@ -55,20 +54,10 @@
     $: formattedWidth = formatDimension(width);
     $: formattedHeight = formatDimension(height);
     $: isAutoSize = width === 'auto' || height === 'auto';
-    $: useMainPanelCenter = type === 's';
+    $: useMainPanelCenter = type === 'secondary';
     $: if(browser) {
         document.getElementById('panel')?.style.setProperty('z-index', zIndex.toString());
     }
-=======
-  $: formattedWidth = formatDimension(width);
-  $: formattedHeight = formatDimension(height);
-  $: isAutoSize = width === 'auto' || height === 'auto';
-  $: useMainPanelCenter = type === 'secondary';
-  $: if(browser) {
-     // set z-index of the panel
-     document.getElementById('panel')?.style.setProperty('z-index', zIndex.toString());
-  }
->>>>>>> 1f1e08b2
 
     onMount(() => {
         updateCachedUrls();
