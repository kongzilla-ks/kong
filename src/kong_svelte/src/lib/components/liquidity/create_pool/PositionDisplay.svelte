--- conflicted
+++ resolved
@@ -2,13 +2,8 @@
   import Panel from "$lib/components/common/Panel.svelte";
   import TokenImages from "$lib/components/common/TokenImages.svelte";
   import { livePools } from "$lib/services/pools/poolStore";
-<<<<<<< HEAD
   import { currentUserPoolsStore } from "$lib/stores/currentUserPoolsStore";
-  import { onMount } from "svelte";
-=======
-  import { userPoolListStore } from "$lib/stores/userPoolListStore";
   import { onMount, onDestroy } from "svelte";
->>>>>>> 8a4bbf6d
   import { auth } from "$lib/services/auth";
   import { BigNumber } from "bignumber.js";
 
@@ -16,13 +11,6 @@
   export let token1: FE.Token | null = null;
   export let layout: "vertical" | "horizontal" = "vertical";
 
-<<<<<<< HEAD
-  onMount(async () => {
-    if ($auth.isConnected) {
-      await currentUserPoolsStore.initialize();
-    }
-  });
-=======
   // For debouncing token changes
   let tokenChangeTimer: ReturnType<typeof setTimeout> | null = null;
   let lastToken0: string | null = null;
@@ -35,19 +23,13 @@
   // Get token symbols regardless of whether we have objects or strings
   $: token0Symbol = typeof token0 === 'object' ? token0?.symbol : token0;
   $: token1Symbol = typeof token1 === 'object' ? token1?.symbol : token1;
->>>>>>> 8a4bbf6d
 
   // Calculate percentage of total pool using symbols for lookup
   $: pool = $livePools.find(
     (p) => p.symbol_0 === token0Symbol && p.symbol_1 === token1Symbol,
   );
-<<<<<<< HEAD
   $: userPool = $currentUserPoolsStore.filteredPools.find(
-    (p) => p.symbol_0 === token0?.symbol && p.symbol_1 === token1?.symbol,
-=======
-  $: userPool = $userPoolListStore.filteredPools.find(
     (p) => p.symbol_0 === token0Symbol && p.symbol_1 === token1Symbol,
->>>>>>> 8a4bbf6d
   );
   
   // Check if position exists by checking if userPool exists and has been properly loaded
@@ -116,7 +98,7 @@
   // Function to refresh user pools - moved to a separate function for reuse
   async function refreshUserPools() {
     try {
-      await userPoolListStore.initialize();
+      await currentUserPoolsStore.initialize();
     } catch (error) {
       console.error("Error refreshing user pools:", error);
     }
@@ -189,7 +171,7 @@
       <div class="flex flex-col gap-4">
         <!-- Pool Title Row -->
         <div class="flex items-center justify-between">
-          <div class="flex items-center gap-3">
+          <div class="flex items-cente r gap-3">
             <TokenImages tokens={[tokenObj0, tokenObj1]} size={24} overlap />
             <span
               class="font-medium text-kong-text-primary/90 whitespace-nowrap text-base"
@@ -346,4 +328,11 @@
       {/if}
     {/if}
   </Panel>
-{/if}+{/if}
+
+# Create seafile user
+sudo useradd -m -s /bin/bash seafile
+sudo passwd seafile  # Set a password for the user
+
+# Give ownership of the seafile directory to the seafile user
+sudo chown -R seafile:seafile /root/seafile  # Adjust path if needed