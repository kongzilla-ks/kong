<script lang="ts">
  import { writable, derived } from "svelte/store";
  import Panel from "$lib/components/common/Panel.svelte";
  import TokenImages from "$lib/components/common/TokenImages.svelte";
  import { tokenStore, liveTokens } from "$lib/services/tokens/tokenStore";
  import { poolStore } from "$lib/services/pools";
  import { formatToNonZeroDecimal } from "$lib/utils/numberFormatUtils";
  import LoadingIndicator from "$lib/components/stats/LoadingIndicator.svelte";
  import debounce from "lodash-es/debounce";
  import {
    Droplets,
    DollarSign,
    BarChart,
    ArrowUp,
    ArrowDown,
    Star,
    ArrowUpDown,
    Flame,
  } from "lucide-svelte";
  import { onMount } from "svelte";
  import { toastStore } from "$lib/stores/toastStore";
  import { goto } from "$app/navigation";
  import { auth } from "$lib/services/auth";
  import {
    favoriteStore,
    currentWalletFavorites,
  } from "$lib/services/tokens/favoriteStore";
  import { formatUsdValue } from "$lib/utils/tokenFormatters";
  import { browser } from "$app/environment";
  import { tweened } from 'svelte/motion';
  import { cubicOut } from 'svelte/easing';
  import { createFilteredTokens, getPriceChangeClass } from '$lib/utils/statsUtils';
  import { get } from 'svelte/store';

  const isMobile = writable(false);

  onMount(() => {
    const checkMobile = () => {
      if (browser) {
        isMobile.set(window.innerWidth < 768);
      }
    };
    checkMobile();
    window.addEventListener('resize', checkMobile);
    return () => {
      window.removeEventListener('resize', checkMobile);
    };
  });

  $: if (browser) {
    isMobile.set(window.innerWidth < 768);
  }

  // Store for toggling between all tokens and favorites only
  const showFavoritesOnly = writable(false);
  const activeStatsSection = writable<"tokens" | "marketStats">("tokens");
  const DEBOUNCE_DELAY = 300;
  const searchQuery = writable<string>("");
  const sortColumnStore = writable<string>("marketCap");
  const sortDirectionStore = writable<"asc" | "desc">("desc");
  const previousPrices = writable<Record<string, number>>({});
  const priceChangeClasses = writable<Record<string, string>>({});
  const KONG_CANISTER_ID = 'o7oak-iyaaa-aaaaq-aadzq-cai';

  onMount(async () => {
    if ($auth.isConnected) {
      await tokenStore.loadFavorites();
    }
  });

  let tokensLoading: boolean;
  $: {
    tokensLoading = $liveTokens === undefined;
  }

  const tokensError = derived<[typeof tokenStore, typeof poolStore], string | null>(
    [tokenStore, poolStore],
    ([$tokenStore, $poolStore]) => {
      return $tokenStore.error || $poolStore.error || null;
    }
  );

  const debouncedSearch = debounce((value: string) => {
    searchQuery.set(value);
  }, DEBOUNCE_DELAY);

  function handleSearch(event: Event) {
    const target = event.target as HTMLInputElement;
    debouncedSearch(target.value);
  }

  const filteredTokens = createFilteredTokens(
    liveTokens,
    searchQuery,
    sortColumnStore,
    sortDirectionStore,
    showFavoritesOnly,
    currentWalletFavorites,
    $auth
  );

  function toggleSort(column: string) {
    if ($sortColumnStore === column) {
      sortDirectionStore.update(d => d === "asc" ? "desc" : "asc");
    } else {
      sortColumnStore.set(column);
      sortDirectionStore.set("desc");
    }
  }

  function getSortIcon(column: string) {
    if ($sortColumnStore !== column) return ArrowUpDown;
    return $sortDirectionStore === "asc" ? ArrowUp : ArrowDown;
  }

  // Price change class functions
  function getPriceClass(token: FE.Token): string {
    const store = get(tokenStore);
    const flashClass = store.priceChangeClasses[token.canister_id] || '';
    return flashClass;
  }

  function getTrendClass(token: FE.Token): string {
    return token?.metrics?.price_change_24h ? 
      (Number(token.metrics.price_change_24h) > 0 ? 'positive' : 
       Number(token.metrics.price_change_24h) < 0 ? 'negative' : '') : '';
  }

  // Add smooth price animations
  function createPriceStore(initialValue = 0) {
    return tweened(initialValue, {
      duration: 600,
      easing: cubicOut
    });
  }

  // Single source of truth for virtualization
  const scrollY = writable(0);
  const virtualItems = derived(
    [filteredTokens, scrollY],
    ([$filteredTokens, $scrollY]) => {
      if (!$filteredTokens.tokens) return [];
      
      const itemHeight = 80;
      const containerHeight = browser ? window.innerHeight : 800;
      const start = Math.floor($scrollY / itemHeight);
      const end = Math.min(
        start + Math.ceil(containerHeight / itemHeight) + 1, 
        $filteredTokens.tokens.length
      );
      
      return $filteredTokens.tokens.slice(start, end).map((token, i) => ({
        token,
        index: start + i,
        y: (start + i) * itemHeight
      }));
    }
  );

  // Handle scroll event
  function handleScroll(event: Event) {
    const target = event.target as HTMLElement;
    if (target) {
      scrollY.set(target.scrollTop);
    }
  }

  // Single reactive statement for price changes
  $: if ($tokenStore?.prices) {
    Object.entries($tokenStore.prices).forEach(([tokenId, price]) => {
      const currentPrice = Number(price);
      const previousPrice = $previousPrices[tokenId];

      // Check if we have a valid price change
      if (previousPrice !== undefined && 
          currentPrice !== previousPrice && 
          Math.abs(currentPrice - previousPrice) > 0.000001) {
        
        // Update price change classes
        priceChangeClasses.update(classes => ({
          ...classes,
          [tokenId]: currentPrice > previousPrice ? 'positive' : 'negative'
        }));

        // Clear the price change class after animation
        setTimeout(() => {
          priceChangeClasses.update(classes => {
            const newClasses = { ...classes };
            delete newClasses[tokenId];
            return newClasses;
          });
        }, 1000);
      }

      // Always update the previous price after checking for changes
      previousPrices.update(prices => ({
        ...prices,
        [tokenId]: currentPrice
      }));
    });
  }

  function getFullPrice(price: number | string | undefined): string {
    if (typeof price === 'undefined') return '0';
    return Number(price).toString();
  }

  // Create tweened stores for the totals
  const volume24h = tweened(0, {
    duration: 400,
    easing: cubicOut
  });
  const totalLiquidity = tweened(0, {
    duration: 400,
    easing: cubicOut
  });
  const totalFees = tweened(0, {
    duration: 400,
    easing: cubicOut
  });

  // Previous values to determine animation direction
  let prevVolume = 0;
  let prevLiquidity = 0;
  let prevFees = 0;

  // Animation classes
  let volumeClass = '';
  let liquidityClass = '';
  let feesClass = '';

  // Update function to set animation classes
  function updateWithAnimation(newValue: number, prevValue: number): string {
    if (prevValue === 0) return '';
    return newValue > prevValue ? 'animate-number-up' : 'animate-number-down';
  }

  // Watch for changes in pool store totals
  $: if ($poolStore.totals) {
    // Update volume with animation
    const newVolume = Number($poolStore.totals.rolling_24h_volume || 0);
    volume24h.set(newVolume);
    volumeClass = updateWithAnimation(newVolume, prevVolume);
    prevVolume = newVolume;

    // Update liquidity with animation
    const newLiquidity = Number($poolStore.totals.tvl || 0);
    totalLiquidity.set(newLiquidity);
    liquidityClass = updateWithAnimation(newLiquidity, prevLiquidity);
    prevLiquidity = newLiquidity;

    // Update fees with animation
    const newFees = Number($poolStore.totals?.fees_24h || 0);
    totalFees.set(newFees);
    feesClass = updateWithAnimation(newFees, prevFees);
    prevFees = newFees;
  }
</script>

<section class="flex flex-col w-full h-[100dvh] px-4">
  <div class="z-10 flex flex-col w-full h-full mx-auto gap-4 max-w-[1300px]">
    {#if $isMobile}
      <div class="flex gap-4 sticky top-0 z-30">
        <button 
          class="flex-1 px-4 py-2 rounded-lg transition-colors duration-200 
                 {$activeStatsSection === 'tokens' ? 'bg-kong-primary text-white' : 'bg-[#2a2d3d] text-[#8890a4]'}"
          on:click={() => activeStatsSection.set('tokens')}
        >
          Tokens
        </button>
        <button 
          class="flex-1 px-4 py-2 rounded-lg transition-colors duration-200
                 {$activeStatsSection === 'marketStats' ? 'bg-kong-primary text-white' : 'bg-[#2a2d3d] text-[#8890a4]'}"
          on:click={() => activeStatsSection.set('marketStats')}
        >
          Market Stats
        </button>
      </div>
    {/if}

    {#if (!$isMobile) || ($isMobile && $activeStatsSection === 'marketStats')}
      <div class="earn-cards {$isMobile ? 'mobile-stats' : ''}">
        <div class="earn-card">
          <div class="card-content">
            <h3>Total Volume (24h)</h3>
            <div class="apy {volumeClass}">
              ${formatToNonZeroDecimal($volume24h)}
            </div>
          </div>
          <div class="stat-icon-wrapper">
            <BarChart class="stat-icon" color="#60A5FA" />
          </div>
        </div>

        <div class="earn-card">
          <div class="card-content">
            <h3>Total Liquidity</h3>
            <div class="apy {liquidityClass}">
              ${formatToNonZeroDecimal($totalLiquidity)}
            </div>
          </div>
          <div class="stat-icon-wrapper">
            <Droplets class="stat-icon" color="#60A5FA" />
          </div>
        </div>

        <div class="earn-card">
          <div class="card-content">
            <h3>Total Fees (24h)</h3>
            <div class="apy {feesClass}">
              ${formatToNonZeroDecimal($totalFees)}
            </div>
          </div>
          <div class="stat-icon-wrapper">
            <DollarSign class="stat-icon" color="#60A5FA" />
          </div>
        </div>
      </div>
    {/if}

    {#if $activeStatsSection === 'tokens'}
      <Panel variant="green" type="main" className="content-panel flex-1 !p-0" height="100%">
        <div class="flex flex-col h-full">
          <div class="flex flex-col gap-3 sm:gap-0 sticky top-0 z-10">
            <div class="hidden sm:flex items-center gap-3 pb-1 border-b border-[#2a2d3d] pt-2">
              <div class="flex bg-transparent">
                <button
                  class="px-4 py-2 transition-colors duration-200 {($showFavoritesOnly ? 'text-[#8890a4] hover:text-white' : 'text-white')}"
                  on:click={() => showFavoritesOnly.set(false)}
                >
                  All Tokens
                </button>
                <button
                  class="px-4 py-2 transition-colors duration-200 {($showFavoritesOnly ? 'text-white' : 'text-[#8890a4] hover:text-white')}"
                  on:click={() => showFavoritesOnly.update(v => !v)}
                >
                  My Favorites
                  {#if $auth.isConnected}
                    <span class="ml-1 px-2 py-0.5 text-white/80 bg-blue-400/60 rounded text-xs">
                      {$currentWalletFavorites.length}
                    </span>
                  {/if}
                </button>
              </div>

              <div class="flex-1 px-4 py-2">
                <input
                  type="text"
                  placeholder={$isMobile ? "Search tokens..." : "Search tokens by name, symbol, or canister ID"}
                  class="w-full bg-transparent text-white placeholder-[#8890a4] focus:outline-none"
                  on:input={handleSearch}
                  disabled={$showFavoritesOnly}
                />
              </div>
            </div>
          </div>

          {#if tokensLoading}
            <LoadingIndicator />
          {:else if $tokensError}
            <div class="error-message">
              <p>Error loading tokens: {$tokensError}</p>
              <button
                class="retry-button"
                on:click={() => {
                  tokenStore.loadTokens();
                  poolStore.loadPools();
                }}
              >
                Retry
              </button>
            </div>
          {:else}
            {#if $filteredTokens.showFavoritesPrompt}
              <div class="flex flex-col items-center justify-center h-64 text-center">
                <p class="text-gray-400 mb-4">Connect your wallet to view your favorite tokens</p>
                <button
                  class="px-6 py-2 bg-primary-blue text-white rounded-lg hover:bg-primary-blue/90 transition-colors duration-200"
                  on:click={() => {
                    toastStore.info('Connect your wallet to view your favorite tokens', undefined, 'Connect Wallet');
                  }}
                >
                  Connect Wallet
                </button>
              </div>
            {:else if $filteredTokens.noFavorites}
              <div class="flex flex-col items-center justify-center h-64 text-center">
                <p class="text-gray-400 mb-4">You have no favorite tokens yet. Mark some tokens as favorites to view them here.</p>
              </div>
            {:else if $filteredTokens.loading}
              <LoadingIndicator />
            {:else if $filteredTokens.tokens.length === 0}
              <div class="flex flex-col items-center justify-center h-64 text-center">
                <p class="text-gray-400">No tokens found matching your search criteria</p>
              </div>
            {:else}
              <div class="flex-1 overflow-auto custom-scrollbar {$isMobile ? 'h-[calc(99vh-11rem)]' : 'h-[calc(100vh-1rem)]'}">
                {#if !$isMobile}
                  <!-- Desktop table view with fixed header -->
                  <div class="overflow-auto custom-scrollbar h-full">
                    <table class="w-full border-collapse min-w-[800px] md:min-w-0">
                      <thead class="sticky top-0 bg-[#1E1F2A] z-10">
                        <tr class="h-10 border-b border-[#2a2d3d] bg-[#1E1F2A]">
                          <th class="text-center py-2 px-2 text-sm font-medium text-[#8890a4] text-nowrap w-[80px] cursor-pointer" on:click={() => toggleSort("marketCapRank")}>
                            #
                            <svelte:component this={getSortIcon("marketCapRank")} class="inline w-3.5 h-3.5 ml-1" />
                          </th>
                          <th class="text-left py-2 text-sm font-medium text-[#8890a4] w-[280px]">Token</th>
                          <th class="text-right py-2 text-sm font-medium text-[#8890a4] cursor-pointer w-[140px]" on:click={() => toggleSort("price")}>
                            Price
                            <svelte:component this={getSortIcon("price")} class="inline w-3.5 h-3.5 ml-1" />
                          </th>
                          <th class="text-right py-2 text-sm font-medium text-[#8890a4] cursor-pointer w-[100px]" on:click={() => toggleSort("price_change_24h")}>
                            24h
                            <svelte:component this={getSortIcon("price_change_24h")} class="inline w-3.5 h-3.5 ml-1" />
                          </th>
                          <th class="text-right px-4 py-2 text-sm font-medium text-[#8890a4] cursor-pointer w-[140px]" on:click={() => toggleSort("volume_24h")}>
                            Vol
                            <svelte:component this={getSortIcon("volume_24h")} class="inline w-3.5 h-3.5 ml-1" />
                          </th>
                          <th class="text-right py-2 text-sm font-medium text-[#8890a4] cursor-pointer w-[150px]" on:click={() => toggleSort("marketCap")}>
                            MCap
                            <svelte:component this={getSortIcon("marketCap")} class="inline w-3.5 h-3.5 ml-1" />
                          </th>
                          <th class="text-right px-4 py-2 text-sm font-medium text-[#8890a4] w-[120px]">Actions</th>
                        </tr>
                      </thead>
                      <tbody class="!px-4">
                        {#each $filteredTokens.tokens as token (token.canister_id)}
                          <tr
                            class:kong-special-row={token.canister_id === KONG_CANISTER_ID}
                            class="border-b border-white/5 hover:bg-white/5 transition-colors duration-200 cursor-pointer"
                            on:click={() => goto(`/stats/${token.canister_id}`)}
                          >
                            <td class="text-center text-[#8890a4]">#{token.marketCapRank || '-'}</td>
                            <td class="">
                              <div class="flex items-center gap-2 h-full">
                                {#if $auth.isConnected}
                                  <button
                                    class="favorite-button {$currentWalletFavorites.includes(token.canister_id) ? 'active' : ''}"
                                    on:click|stopPropagation={(e) => favoriteStore.toggleFavorite(token.canister_id)}
                                  >
                                    {#if $currentWalletFavorites.includes(token.canister_id)}
                                      <Star
                                        class="star-icon filled"
                                        size={16}
                                        color="yellow"
                                        fill="yellow"
                                      />
                                    {:else}
                                      <Star class="star-icon" size={16} />
                                    {/if}
                                  </button>
                                {/if}
                                <TokenImages
                                  tokens={[token]}
                                  containerClass="self-center"
                                  size={24}
                                />
                                <span class="token-name">{token.name}</span>
                                <span class="token-symbol">{token.symbol}</span>
                                {#if token.isHot}
                                  <div class="hot-badge-small" title="#{token.volumeRank} 24h volume">
                                    <Flame size={20} class="hot-icon" fill="#FFA500" stroke="white" />
                                  </div>
                                {/if}
                              </div>
                            </td>
                            <td class="price-cell text-right">
                              <span class={$tokenStore.priceChangeClasses[token.canister_id] || ''}>
                                ${formatToNonZeroDecimal(token?.metrics?.price || 0)}
                              </span>
                            </td>
                            <td class="change-cell text-right {getTrendClass(token)}">
                              {#if token?.metrics?.price_change_24h === null || token?.metrics?.price_change_24h === "n/a"}
                                <span class="text-slate-400">0.00%</span>
                              {:else if Number(token?.metrics?.price_change_24h) === 0}
                                <span class="text-slate-400">0.00%</span>
                              {:else}
                                <span>
                                  {Number(token?.metrics?.price_change_24h) > 0 ? '+' : ''}{formatToNonZeroDecimal(token?.metrics?.price_change_24h)}%
                                </span>
                              {/if}
                            </td>
                            <td class="text-right px-4">
                              <span>{formatUsdValue(token?.metrics?.volume_24h)}</span>
                            </td>
                            <td class="text-right">
                              <span>{formatUsdValue(token?.metrics?.market_cap)}</span>
                            </td>
                            <td class="actions-cell">
                              <button
                                class="action-button"
                                on:click|stopPropagation={() => goto(`/stats/${token.canister_id}`)}
                              >
                                Details
                              </button>
                            </td>
                          </tr>
                        {/each}
                      </tbody>
                    </table>
                  </div>
                {:else}
                  <!-- Mobile view with virtualization -->
                  <div 
                    class="h-[calc(100vh-10rem)] overflow-auto" 
                    on:scroll={handleScroll}
                  >
                    {#if $isMobile}
                      <!-- Mobile sorting options -->
                      <div class="flex items-center gap-2 mb-2 sticky top-0 bg-[#1a1b23] p-4 z-10 border-b border-[#2a2d3d]">
                        <button 
                          class="px-3 py-1.5 text-sm rounded {$sortColumnStore === 'marketCap' ? 'bg-primary-blue text-white' : 'bg-[#2a2d3d] text-[#8890a4]'}"
                          on:click={() => toggleSort("marketCap")}
                        >
                          MCap
                          <svelte:component this={getSortIcon("marketCap")} class="inline w-3.5 h-3.5 ml-1" />
                        </button>
                        <button 
                          class="px-3 py-1.5 text-sm rounded {$sortColumnStore === 'volume_24h' ? 'bg-primary-blue text-white' : 'bg-[#2a2d3d] text-[#8890a4]'}"
                          on:click={() => toggleSort("volume_24h")}
                        >
                          Vol
                          <svelte:component this={getSortIcon("volume_24h")} class="inline w-3.5 h-3.5 ml-1" />
                        </button>
                        <button 
                          class="px-3 py-1.5 text-sm rounded {$sortColumnStore === 'price_change_24h' ? 'bg-primary-blue text-white' : 'bg-[#2a2d3d] text-[#8890a4]'}"
                          on:click={() => toggleSort("price_change_24h")}
                        >
                          24h
                          <svelte:component this={getSortIcon("price_change_24h")} class="inline w-3.5 h-3.5 ml-1" />
                        </button>
                      </div>
                    {/if}
                    <div class="relative" style="height: {$filteredTokens.tokens.length * 80}px">
                      {#each $virtualItems as { token, y } (token.canister_id)}
                        <div
                          class="absolute w-full"
                          style="transform: translateY({y}px)"
                        >
                          <div class="token-card {token.canister_id === KONG_CANISTER_ID ? 'kong-special-card' : ''} mx-4" on:click={() => goto(`/stats/${token.canister_id}`)}>
                            <span class="token-rank">#{token.marketCapRank}</span>
                            <div class="token-card-main">
                              <div class="token-card-left">
                                {#if $auth.isConnected}
                                  <button
                                    class="favorite-button-mobile"
                                    on:click|stopPropagation={(e) => favoriteStore.toggleFavorite(token.canister_id)}
                                  >
                                    {#if $currentWalletFavorites.includes(token.canister_id)}
                                      <Star class="star-icon filled" size={14} color="yellow" fill="yellow" />
                                    {:else}
                                      <Star class="star-icon" size={14} />
                                    {/if}
                                  </button>
                                {/if}
                                <TokenImages tokens={[token]} size={24} />
                                <div class="token-info-mobile">
                                  <div class="flex items-center gap-1">
                                    <span class="token-symbol-mobile">{token.symbol}</span>
                                    {#if token.isHot}
                                      <div class="hot-badge-small" title="#{token.volumeRank} 24h volume">
                                        <Flame size={14} class="hot-icon" />
                                      </div>
                                    {/if}
                                  </div>
                                  <div class="token-metrics-row">
                                    <span>MCap: {formatUsdValue(token?.metrics?.market_cap)}</span>
                                    <span class="separator">|</span>
<<<<<<< HEAD
                                    <span class="flex items-center gap-1">
                                      Vol: {formatUsdValue(token?.metrics?.volume_24h)}
                                      {#if token.isHot}
                                        <div class="hot-badge-small" title="#{token.volumeRank} 24h volume">
                                          <Flame size={20} class="hot-icon" fill="#FFA500" stroke="white" />
                                        </div>
                                      {/if}
                                    </span>
=======
                                    <span>Vol: {formatUsdValue(token?.metrics?.volume_24h)}</span>
>>>>>>> ed3f3b38
                                  </div>
                                </div>
                              </div>
                              <div class="token-card-right">
                                <span 
                                  class="token-price ${getPriceClass(token)} ${$priceChangeClasses[token.canister_id] || ''} mobile-price"
                                  title="$${getFullPrice(token?.metrics?.price || 0)}"
                                >
                                  ${formatToNonZeroDecimal(token?.metrics?.price || 0)}
                                </span>
                                <span class="token-change {getTrendClass(token)}">
                                  {Number(token?.metrics?.price_change_24h) > 0 ? '+' : ''}
                                  {formatToNonZeroDecimal(token?.metrics?.price_change_24h)}%
                                </span>
                              </div>
                            </div>
                          </div>
                        </div>
                      {/each}
                    </div>
                  </div>
                {/if}
              </div>
            {/if}
          {/if}
        </div>
      </Panel>
    {/if}
  </div>
</section>

<style scoped lang="postcss">
  .earn-cards {
    @apply grid grid-cols-1 md:grid-cols-3 gap-4;
  }

  .earn-card {
    @apply relative flex items-center justify-between p-6 rounded-xl transition-all duration-200
           bg-gradient-to-br from-[#1E1F2A] to-[#1E1F2A]/95 
           border border-[#2a2d3d]/50 text-left
           hover:bg-gradient-to-br hover:from-[#1E1F2A]/95 hover:to-[#1E1F2A]
           hover:border-primary-blue/30 
           hover:shadow-[0_4px_20px_rgba(0,0,0,0.2)]
           backdrop-blur-sm;
           max-height: 110px;

    /* Add hover effect for icon */
    &:hover .stat-icon-wrapper {
      @apply bg-gradient-to-br from-[#2a2d3d]/80 to-[#2a2d3d]/50;
    }

    &:hover .stat-icon {
      @apply text-primary-blue;
    }
  }

  .card-content {
    @apply flex flex-col gap-1.5;
    min-height: 4rem; /* Adjust based on your needs */
  }

  .hot-icon {
    @apply text-kong-accent-red;
    fill: #FFA500;
    stroke: #FFA500;
  }

  .card-content h3 {
    @apply text-[#8890a4] text-sm font-medium tracking-wide uppercase;
  }

  .apy {
    @apply text-white font-medium text-2xl;
    text-shadow: 0 2px 10px rgba(255,255,255,0.1);
  }

  .stat-icon-wrapper {
    @apply p-3.5 rounded-xl bg-gradient-to-br from-[#2a2d3d]/70 to-[#2a2d3d]/40
           ring-1 ring-white/5 transition-all duration-200;
  }

  .stat-icon {
    @apply w-5 h-5 text-white/70 transition-colors duration-200;
  }

  /* Mobile specific styles */
  .mobile-stats {
    @apply grid-cols-1 gap-3 px-4;
    
    .earn-card {
      @apply p-4 flex items-center;
      
      .card-content {
        @apply gap-1;
      }

      .card-content h3 {
        @apply text-xs;
      }
      
      .apy {
        @apply text-xl;
      }
      
      .stat-icon-wrapper {
        @apply p-2.5;
      }

      .stat-icon {
        @apply w-4 h-4;
      }
    }
  }

  .data-table {
    @apply w-full border-collapse min-w-[800px] md:min-w-0;
  }

  .data-table tbody tr {
    @apply border-b border-white/5 hover:bg-white/5
           transition-colors duration-200 cursor-pointer;
  }

  .data-table td {
    @apply px-3 md:px-4 py-2 text-sm text-white/80;
  }

  .token-cell {
    @apply flex items-center min-w-[180px];
  }

  .token-info {
    @apply flex items-center gap-2;
  }

  .token-name {
    @apply text-white font-medium truncate max-w-[120px] md:max-w-none;
  }

  .token-symbol {
    @apply text-xs md:text-sm text-white/60 hidden sm:inline;
  }

  .price-arrow.up {
    @apply text-kong-accent-green;
  }

  .price-arrow.down {
    @apply text-red-400;
  }

  .favorite-button {
    @apply flex items-center justify-center w-6 h-6 rounded-lg hover:bg-white/10 transition-none;
  }

  .favorite-button-mobile {
    @apply flex items-center justify-center w-6 h-6 rounded-lg 
           hover:bg-white/5 active:bg-white/10 transition-colors duration-150;
  }

  .change-cell.positive {
    @apply text-kong-accent-green;
  }

  .change-cell.negative {
    @apply text-red-400;
  }

  .retry-button {
    @apply px-4 py-2 bg-[#2a2d3d] text-white rounded-lg hover:bg-[#2a2d3d]/90 transition-colors duration-200;
  }

  .action-button {
    @apply px-4 py-1.5 text-sm rounded
           bg-white/5 text-white/60 hover:bg-white/10 hover:text-white
           focus:outline-none focus:ring-2 focus:ring-white/20
           min-w-[80px] float-right my-1 mr-2;
  }

  .token-card {
    @apply flex items-center justify-between p-3 rounded-lg relative;
    background: #1a1b23;
    border: 1px solid #2a2d3d;

    &.kong-special-card {
      background: rgba(0, 255, 128, 0.02);
      border-left: 2px solid #00ff8033;
      
      .token-symbol-mobile {
        font-weight: 500;
      }
    }
  }

  .token-rank {
    @apply absolute top-1 left-2 text-xs text-[#8890a4]/70;
  }

  .token-card-main {
    @apply flex items-center justify-between w-full mt-2;
  }

  .token-card-left {
    @apply flex items-center gap-2 flex-1 min-w-0;
  }

  .token-info-mobile {
    @apply flex flex-col justify-center min-w-0;
  }

  .token-symbol-mobile {
    @apply text-sm text-white font-medium;
  }

  .token-metrics-row {
    @apply flex items-center gap-2 text-[10px] text-[#8890a4] mt-0.5;
  }

  .separator {
    @apply text-[#8890a4]/50 mx-0.5;
  }

  .token-card-right {
    @apply flex flex-col items-end justify-center ml-2;
  }

  .token-price, .price-cell span {
    @apply text-white transition-colors duration-200 cursor-help;
  }

  .token-change {
    @apply text-xs font-medium mt-0.5;
  }

  .token-change.positive {
    @apply text-kong-accent-green;
  }

  .token-change.negative {
    @apply text-red-400;
  }

  .token-change.new {
    @apply text-purple-400;
  }

  .token-change.neutral {
    @apply text-[#8890a4];
  }

  .kong-special-row {
    background: rgba(0, 255, 128, 0.02);
    border-left: 2px solid #00ff8033;
    
    &:hover {
      background: rgba(0, 255, 128, 0.04);
    }

    td {
      font-weight: 500;
    }
  }

  .token-name, .token-symbol {
    @apply leading-none;
  }

  section {
    height: calc(100vh - 6rem);
  }

  .content-panel {
    flex: 1;
    display: flex;
    flex-direction: column;
  }

  .h-full {
    height: 100%;
  }

  /* Base price styles */
  .token-price, .price-cell span {
    @apply text-white transition-colors duration-200 cursor-help;
  }

  /* Price flash animations */
  .flash-green {
    animation: flash-green 1s ease-out forwards !important;
  }

  .flash-red {
    animation: flash-red 1s ease-out forwards !important;
  }

  @keyframes flash-green {
    0% { color: #fff; }
    30% { color: #00d3a5; }
    100% { color: #fff; }
  }

  @keyframes flash-red {
    0% { color: #fff; }
    30% { color: #FF4B4B; }
    100% { color: #fff; }
  }

  /* 24h trend colors */
  .positive {
    @apply text-kong-accent-green;
  }

  .negative {
    @apply text-kong-accent-red;
  }

  /* Ensure price cell transitions are smooth */
  .price-cell span {
    display: inline-block;
    transition: color 0.2s ease-out;
    will-change: color;
  }

  /* Custom Scrollbar */
  .custom-scrollbar::-webkit-scrollbar {
    width: 8px;
    height: 8px;
  }

  .custom-scrollbar::-webkit-scrollbar-track {
    background: #1a1b23;
  }

  .custom-scrollbar::-webkit-scrollbar-thumb {
    background: #60a5fa;
    border-radius: 4px;
    border: 2px solid #1a1b23;
  }

  .custom-scrollbar::-webkit-scrollbar-thumb:hover {
    background: #3b82f6;
  }

  .custom-scrollbar {
    scrollbar-width: thin;
    scrollbar-color: #60a5fa #1a1b23;
  }

  /* Table padding adjustments */
  .pools-table {
    th, td {
      padding: 0.5rem 0.5rem;
      
      &:first-child {
        padding-left: 1rem;
      }
      
      &:last-child {
        padding-right: 1rem;
      }
    }
  }
</style><|MERGE_RESOLUTION|>--- conflicted
+++ resolved
@@ -165,46 +165,6 @@
     }
   }
 
-  // Single reactive statement for price changes
-  $: if ($tokenStore?.prices) {
-    Object.entries($tokenStore.prices).forEach(([tokenId, price]) => {
-      const currentPrice = Number(price);
-      const previousPrice = $previousPrices[tokenId];
-
-      // Check if we have a valid price change
-      if (previousPrice !== undefined && 
-          currentPrice !== previousPrice && 
-          Math.abs(currentPrice - previousPrice) > 0.000001) {
-        
-        // Update price change classes
-        priceChangeClasses.update(classes => ({
-          ...classes,
-          [tokenId]: currentPrice > previousPrice ? 'positive' : 'negative'
-        }));
-
-        // Clear the price change class after animation
-        setTimeout(() => {
-          priceChangeClasses.update(classes => {
-            const newClasses = { ...classes };
-            delete newClasses[tokenId];
-            return newClasses;
-          });
-        }, 1000);
-      }
-
-      // Always update the previous price after checking for changes
-      previousPrices.update(prices => ({
-        ...prices,
-        [tokenId]: currentPrice
-      }));
-    });
-  }
-
-  function getFullPrice(price: number | string | undefined): string {
-    if (typeof price === 'undefined') return '0';
-    return Number(price).toString();
-  }
-
   // Create tweened stores for the totals
   const volume24h = tweened(0, {
     duration: 400,
@@ -254,6 +214,12 @@
     totalFees.set(newFees);
     feesClass = updateWithAnimation(newFees, prevFees);
     prevFees = newFees;
+  }
+
+  // Add this function back
+  function getFullPrice(price: number | string | undefined): string {
+    if (typeof price === 'undefined') return '0';
+    return Number(price).toString();
   }
 </script>
 
@@ -568,18 +534,7 @@
                                   <div class="token-metrics-row">
                                     <span>MCap: {formatUsdValue(token?.metrics?.market_cap)}</span>
                                     <span class="separator">|</span>
-<<<<<<< HEAD
-                                    <span class="flex items-center gap-1">
-                                      Vol: {formatUsdValue(token?.metrics?.volume_24h)}
-                                      {#if token.isHot}
-                                        <div class="hot-badge-small" title="#{token.volumeRank} 24h volume">
-                                          <Flame size={20} class="hot-icon" fill="#FFA500" stroke="white" />
-                                        </div>
-                                      {/if}
-                                    </span>
-=======
                                     <span>Vol: {formatUsdValue(token?.metrics?.volume_24h)}</span>
->>>>>>> ed3f3b38
                                   </div>
                                 </div>
                               </div>
@@ -766,7 +721,7 @@
 
     &.kong-special-card {
       background: rgba(0, 255, 128, 0.02);
-      border-left: 2px solid #00ff8033;
+      border-left: 2px solid #00d3a533;
       
       .token-symbol-mobile {
         font-weight: 500;
@@ -832,7 +787,7 @@
 
   .kong-special-row {
     background: rgba(0, 255, 128, 0.02);
-    border-left: 2px solid #00ff8033;
+    border-left: 2px solid #00d3a533;
     
     &:hover {
       background: rgba(0, 255, 128, 0.04);
@@ -868,22 +823,24 @@
 
   /* Price flash animations */
   .flash-green {
-    animation: flash-green 1s ease-out forwards !important;
+    animation: flash-green 2s ease-out !important;
   }
 
   .flash-red {
-    animation: flash-red 1s ease-out forwards !important;
+    animation: flash-red 2s ease-out !important;
   }
 
   @keyframes flash-green {
     0% { color: #fff; }
-    30% { color: #00d3a5; }
+    15% { color: #00d3a5; }
+    85% { color: #00d3a5; }
     100% { color: #fff; }
   }
 
   @keyframes flash-red {
     0% { color: #fff; }
-    30% { color: #FF4B4B; }
+    15% { color: #FF4B4B; }
+    85% { color: #FF4B4B; }
     100% { color: #fff; }
   }
 
@@ -899,8 +856,8 @@
   /* Ensure price cell transitions are smooth */
   .price-cell span {
     display: inline-block;
-    transition: color 0.2s ease-out;
     will-change: color;
+    padding: 0.25rem;
   }
 
   /* Custom Scrollbar */
