use candid::{decode_one, CandidType, Nat};
use ic_cdk::{init, post_upgrade, pre_upgrade, query, update};
use ic_cdk_macros::inspect_message;
use ic_cdk_timers::set_timer_interval;
use icrc_ledger_types::icrc21::errors::ErrorInfo;
use icrc_ledger_types::icrc21::requests::{ConsentMessageMetadata, ConsentMessageRequest};
use icrc_ledger_types::icrc21::responses::{ConsentInfo, ConsentMessage};
use serde::Deserialize;
use std::time::Duration;

use crate::add_liquidity::add_liquidity_args::AddLiquidityArgs;
use crate::add_liquidity::add_liquidity_reply::AddLiquidityReply;
use crate::add_liquidity_amounts::add_liquidity_amounts_reply::AddLiquidityAmountsReply;
use crate::add_pool::add_pool_args::AddPoolArgs;
use crate::add_pool::add_pool_reply::AddPoolReply;
use crate::add_token::add_token_args::AddTokenArgs;
use crate::add_token::add_token_reply::AddTokenReply;
use crate::add_token::update_token_args::UpdateTokenArgs;
use crate::add_token::update_token_reply::UpdateTokenReply;
use crate::claims::claims_timer::process_claims_timer;
use crate::helpers::nat_helpers::{nat_to_decimals_f64, nat_to_f64};
use crate::ic::network::ICNetwork;
use crate::remove_liquidity::remove_liquidity_args::RemoveLiquidityArgs;
use crate::solana::stable_memory::{cleanup_old_notifications, get_cached_solana_address, get_solana_transaction};
use crate::stable_kong_settings::kong_settings_map;
use crate::stable_request::request_archive::archive_request_map;
use crate::stable_token::token::Token;
use crate::stable_token::token_management::check_disabled_tokens;
use crate::stable_token::token_map;
use crate::stable_transfer::transfer_archive::archive_transfer_map;
use crate::stable_transfer::tx_id::TxId;
use crate::stable_tx::tx_archive::archive_tx_map;
use crate::stable_user::principal_id_map::create_principal_id_map;
use crate::swap::swap_args::SwapArgs;

use super::kong_backend::KongBackend;
use super::{APP_NAME, APP_VERSION};

// list of query calls
static QUERY_METHODS: [&str; 12] = [
    "icrc1_name",
    "icrc10_supported_standards",
    "tokens",
    "pools",
    "get_user",
    "user_balances",
    "requests",
    "add_liquidity_amounts",
    "remove_liquidity_amounts",
    "swap_amounts",
    "claims",
    "get_solana_address",
];

#[init]
async fn init() {
    ICNetwork::info_log(&format!("{} canister is being initialized", APP_NAME));

    create_principal_id_map();

    set_timer_processes().await;
}

#[pre_upgrade]
fn pre_upgrade() {
    ICNetwork::info_log(&format!("{} canister is being upgraded", APP_NAME));
}

#[post_upgrade]
async fn post_upgrade() {
    ICNetwork::info_log(&format!("{} canister has been upgraded", APP_NAME));

    create_principal_id_map();

    // Check if Solana address is cached
    // NOTE: We cannot make inter-canister calls in post_upgrade, even with spawn
    // The verification must be done by calling cache_solana_address() after upgrade
    let cached_solana_address = get_cached_solana_address();
    if !cached_solana_address.is_empty() {
        ICNetwork::info_log(&format!("Solana address: {}", cached_solana_address));
    } else {
        ICNetwork::error_log("No cached Solana address found");
        ICNetwork::error_log("REQUIRED: Call cache_solana_address() to initialize it");
    }

    set_timer_processes().await;
}

async fn set_timer_processes() {
    // start the background timer to process claims
    let _ = set_timer_interval(Duration::from_secs(kong_settings_map::get().claims_interval_secs), || {
        ic_cdk::futures::spawn(async {
            process_claims_timer().await;
        });
    });

    // start the background timer to archive request map
    let _ = set_timer_interval(Duration::from_secs(kong_settings_map::get().requests_archive_interval_secs), || {
        ic_cdk::futures::spawn(async {
            archive_request_map();
        });
    });

    // start the background timer to archive transfer map
    let _ = set_timer_interval(
        Duration::from_secs(kong_settings_map::get().transfers_archive_interval_secs),
        || {
            ic_cdk::futures::spawn(async {
                archive_transfer_map().await;
            });
        },
    );

    // start the background timer to archive tx map
    let _ = set_timer_interval(Duration::from_secs(kong_settings_map::get().txs_archive_interval_secs), || {
        ic_cdk::futures::spawn(async {
            archive_tx_map();
        });
    });

    // start the background timer to check for disabled tokens
    let _ = set_timer_interval(
        Duration::from_secs(kong_settings_map::get().check_disabled_token_interval_secs),
        || {
            ic_cdk::futures::spawn(async {
                check_disabled_tokens().await;
            });
        },
    );

    // start the background timer to cleanup old Solana notifications
    let _ = set_timer_interval(Duration::from_secs(3600), || {
        // Clean up every hour
        ic_cdk::futures::spawn(async {
            cleanup_old_notifications();
        });
    });
}

/// inspect all ingress messages to the canister that are called as updates
/// calling accept_message() will allow the message to be processed
#[inspect_message]
fn inspect_message() {
    let method_name = ic_cdk::api::msg_method_name();
    if QUERY_METHODS.contains(&method_name.as_str()) {
        ICNetwork::info_log(&format!("{} called as update from {}", method_name, ICNetwork::caller().to_text()));
        ic_cdk::trap(format!("{} must be called as query", method_name));
    }

    // Add anti-spam filtering for swap operations
    if method_name == "swap" {
        if let Err(e) = validate_swap_request() {
            ic_cdk::trap(&e);
        }
    } else if method_name == "swap_async" {
        if let Err(e) = validate_swap_async_request() {
            ic_cdk::trap(&e);
        }
    }

    // Add validation for add liquidity operations
    if method_name == "add_liquidity" {
        if let Err(validation_error) = validate_add_liquidity_request() {
            ic_cdk::trap(&validation_error);
        }
    } else if method_name == "add_liquidity_async" {
        if let Err(validation_error) = validate_add_liquidity_async_request() {
            ic_cdk::trap(&validation_error);
        }
    }

    // Add validation for add pool operations
    if method_name == "add_pool" {
        if let Err(validation_error) = validate_add_pool_request() {
            ic_cdk::trap(&validation_error);
        }
    }

    // Add validation for remove liquidity operations
    if method_name == "remove_liquidity" || method_name == "remove_liquidity_async" {
        if let Err(e) = validate_remove_liquidity_request() {
            ic_cdk::trap(&e);
        }
    }

    ic_cdk::api::accept_message();
}

fn check_transaction_ready(signature: &Option<String>, tx_id: &Option<TxId>) -> Result<(), String> {
    if let (Some(_signature), Some(tx_id)) = (signature, tx_id) {
        if let TxId::TransactionId(tx_sig) = tx_id {
            if get_solana_transaction(tx_sig).is_none() {
                return Err("TRANSACTION_NOT_READY".to_string());
            }
        }
    }
    Ok(())
}

fn validate_add_liquidity_request() -> Result<(), String> {
    let args_bytes = ic_cdk::api::msg_arg_data();

    if args_bytes.len() > 10_000 {
        return Err("Request payload too large".to_string());
    }

    if let Ok(add_liquidity_args) = decode_one::<AddLiquidityArgs>(&args_bytes) {
        check_transaction_ready(&add_liquidity_args.signature_0, &add_liquidity_args.tx_id_0)?;
        check_transaction_ready(&add_liquidity_args.signature_1, &add_liquidity_args.tx_id_1)?;
    }

    Ok(())
}

fn validate_add_liquidity_async_request() -> Result<(), String> {
    let args_bytes = ic_cdk::api::msg_arg_data();

    if args_bytes.len() > 10_000 {
        return Err("Request payload too large".to_string());
    }

    // Skip transaction readiness check for async add liquidity
    // Let the async add liquidity logic handle transaction timing

    Ok(())
}

fn validate_add_pool_request() -> Result<(), String> {
    let args_bytes = ic_cdk::api::msg_arg_data();

    if args_bytes.len() > 10_000 {
        return Err("Request payload too large".to_string());
    }

    if let Ok(add_pool_args) = decode_one::<AddPoolArgs>(&args_bytes) {
        check_transaction_ready(&add_pool_args.signature_0, &add_pool_args.tx_id_0)?;
        check_transaction_ready(&add_pool_args.signature_1, &add_pool_args.tx_id_1)?;
    }

    Ok(())
}

fn validate_swap_request() -> Result<(), String> {
    let args_bytes = ic_cdk::api::msg_arg_data();

    if args_bytes.len() > 10_000 {
        return Err("Request payload too large".to_string());
    }

    if let Ok(swap_args) = decode_one::<SwapArgs>(&args_bytes) {
        check_transaction_ready(&swap_args.pay_signature, &swap_args.pay_tx_id)?;
        
        if swap_args.receive_token.starts_with("SOL.") && swap_args.receive_address.is_none() {
            return Err("Solana token requires receive_address".to_string());
        }
    }

    Ok(())
}

fn validate_swap_async_request() -> Result<(), String> {
    let args_bytes = ic_cdk::api::msg_arg_data();

    if args_bytes.len() > 10_000 {
        return Err("Request payload too large".to_string());
    }

    // Skip transaction readiness check for async swaps
    // Let the async swap logic handle transaction timing
<<<<<<< HEAD
    if let Ok(swap_args) = decode_one::<SwapArgs>(&args_bytes) {
        if swap_args.receive_token.starts_with("SOL.") && swap_args.receive_address.is_none() {
            return Err("Solana token requires receive_address".to_string());
        }
    }
    
=======

>>>>>>> 2a946ebf
    Ok(())
}

fn validate_remove_liquidity_request() -> Result<(), String> {
    let args_bytes = ic_cdk::api::msg_arg_data();

    if args_bytes.len() > 10_000 {
        return Err("Request payload too large".to_string());
    }

    if let Ok(remove_args) = decode_one::<RemoveLiquidityArgs>(&args_bytes) {
        if remove_args.token_0.starts_with("SOL.") && remove_args.payout_address_0.is_none() {
            return Err("Solana token requires payout_address_0".to_string());
        }
        if remove_args.token_1.starts_with("SOL.") && remove_args.payout_address_1.is_none() {
            return Err("Solana token requires payout_address_1".to_string());
        }
    }

    Ok(())
}

#[query]
fn icrc1_name() -> String {
    format!("{} {}", APP_NAME, APP_VERSION)
}

#[derive(CandidType, Deserialize, Eq, PartialEq, Debug)]
pub struct SupportedStandard {
    pub url: String,
    pub name: String,
}

#[query]
fn icrc10_supported_standards() -> Vec<SupportedStandard> {
    vec![
        SupportedStandard {
            url: "https://github.com/dfinity/ICRC/blob/main/ICRCs/ICRC-10/ICRC-10.md".to_string(),
            name: "ICRC-10".to_string(),
        },
        SupportedStandard {
            url: "https://github.com/dfinity/wg-identity-authentication/blob/main/topics/ICRC-21/icrc_21_consent_msg.md".to_string(),
            name: "ICRC-21".to_string(),
        },
        SupportedStandard {
            url: "https://github.com/dfinity/wg-identity-authentication/blob/main/topics/icrc_28_trusted_origins.md".to_string(),
            name: "ICRC-28".to_string(),
        },
    ]
}

#[update]
fn icrc21_canister_call_consent_message(consent_msg_request: ConsentMessageRequest) -> Result<ConsentInfo, ErrorInfo> {
    let consent_message = match consent_msg_request.method.as_str() {
        "swap" | "swap_async" => {
            let Ok(swap_args) = decode_one::<SwapArgs>(&consent_msg_request.arg) else {
                Err(ErrorInfo {
                    description: "Failed to decode SwapArgs".to_string(),
                })?
            };
            let Ok(token) = token_map::get_by_token(swap_args.pay_token.as_str()) else {
                Err(ErrorInfo {
                    description: "Failed to get token".to_string(),
                })?
            };
            let decimals = token.decimals();
            let pay_amount = nat_to_decimals_f64(decimals, &swap_args.pay_amount).ok_or_else(|| ErrorInfo {
                description: "Failed to convert pay amount to f64".to_string(),
            })?;
            let to_address = match swap_args.receive_address {
                Some(address) => address,
                None => ICNetwork::caller().to_text(),
            };
            let receive_token = match swap_args.receive_amount {
                Some(amount) => {
                    let receive_amount = nat_to_f64(&amount).ok_or_else(|| ErrorInfo {
                        description: "Failed to convert receive amount to f64".to_string(),
                    })?;
                    format!("Min. amount {} {}", receive_amount, swap_args.receive_token)
                }
                None => {
                    let max_slippage = swap_args.max_slippage.unwrap_or(kong_settings_map::get().default_max_slippage);
                    format!("{} (max. slippage {}%)", swap_args.receive_token, max_slippage)
                }
            };

            ConsentMessage::GenericDisplayMessage(format!(
                "# Approve KongSwap swap
                
**Pay token:**
{} {}

**Receive token:**
{}

**Receive address:**
{}",
                pay_amount, swap_args.pay_token, receive_token, to_address
            ))
        }
        "add_liquidity" | "add_liquidity_async" => {
            let Ok(add_liquidity_args) = decode_one::<AddLiquidityArgs>(&consent_msg_request.arg) else {
                Err(ErrorInfo {
                    description: "Failed to decode AddLiquidityArgs".to_string(),
                })?
            };
            let Ok(token_0) = token_map::get_by_token(add_liquidity_args.token_0.as_str()) else {
                Err(ErrorInfo {
                    description: "Failed to get token_0".to_string(),
                })?
            };
            let decimals_0 = token_0.decimals();
            let amount_0 = nat_to_decimals_f64(decimals_0, &add_liquidity_args.amount_0).ok_or_else(|| ErrorInfo {
                description: "Failed to convert token_0 amount to f64".to_string(),
            })?;
            let Ok(token_1) = token_map::get_by_token(add_liquidity_args.token_1.as_str()) else {
                Err(ErrorInfo {
                    description: "Failed to get token_1".to_string(),
                })?
            };
            let decimals_1 = token_1.decimals();
            let amount_1 = nat_to_decimals_f64(decimals_1, &add_liquidity_args.amount_1).ok_or_else(|| ErrorInfo {
                description: "Failed to convert token_1 amount to f64".to_string(),
            })?;
            ConsentMessage::GenericDisplayMessage(format!(
                "# Approve KongSwap add liquidity

**Token 0:**
{} {}

**Token 1:**
{} {}",
                amount_0, add_liquidity_args.token_0, amount_1, add_liquidity_args.token_1
            ))
        }
        "add_pool" => {
            let Ok(add_pool_args) = decode_one::<AddPoolArgs>(&consent_msg_request.arg) else {
                Err(ErrorInfo {
                    description: "Failed to decode AddPoolArgs".to_string(),
                })?
            };
            let Ok(token_0) = token_map::get_by_token(add_pool_args.token_0.as_str()) else {
                Err(ErrorInfo {
                    description: "Failed to get token_0".to_string(),
                })?
            };
            let decimals_0 = token_0.decimals();
            let amount_0 = nat_to_decimals_f64(decimals_0, &add_pool_args.amount_0).ok_or_else(|| ErrorInfo {
                description: "Failed to convert token_0 amount to f64".to_string(),
            })?;
            let Ok(token_1) = token_map::get_by_token(add_pool_args.token_1.as_str()) else {
                Err(ErrorInfo {
                    description: "Failed to get token_1".to_string(),
                })?
            };
            let decimals_1 = token_1.decimals();
            let amount_1 = nat_to_decimals_f64(decimals_1, &add_pool_args.amount_1).ok_or_else(|| ErrorInfo {
                description: "Failed to convert token_1 amount to f64".to_string(),
            })?;
            ConsentMessage::GenericDisplayMessage(format!(
                "# Approve KongSwap add pool

**Token 0:**
{} {}

**Token 1:**
{} {}",
                amount_0, add_pool_args.token_0, amount_1, add_pool_args.token_1
            ))
        }
        _ => ConsentMessage::GenericDisplayMessage(format!("Approve KongSwap to execute {}", consent_msg_request.method)),
    };

    let metadata = ConsentMessageMetadata {
        language: "en".to_string(),
        utc_offset_minutes: None,
    };

    Ok(ConsentInfo { metadata, consent_message })
}

#[derive(CandidType, Clone, Debug, Deserialize)]
pub struct Icrc28TrustedOriginsResponse {
    pub trusted_origins: Vec<String>,
}

// list every base URL that users will authenticate to your app from
#[update]
fn icrc28_trusted_origins() -> Icrc28TrustedOriginsResponse {
    let canister = KongBackend::canister().to_text();
    let trusted_origins = vec![
        format!("https://{}.icp0.io", canister),
        #[cfg(not(feature = "prod"))]
        format!("http://{}.localhost:4943", canister),
        #[cfg(not(feature = "prod"))]
        format!("https://edoy4-liaaa-aaaar-qakha-cai.localhost:5173"), // svelte FE
        #[cfg(not(feature = "prod"))]
        format!("http://localhost:5173"),
        #[cfg(feature = "prod")]
        String::from("https://kongswap.io"),
        #[cfg(feature = "prod")]
        String::from("https://www.kongswap.io"),
        #[cfg(feature = "prod")]
        String::from("https://edoy4-liaaa-aaaar-qakha-cai.icp0.io"),
        #[cfg(feature = "prod")]
        String::from("https://dev.kongswap.io"),
    ];

    Icrc28TrustedOriginsResponse { trusted_origins }
}

ic_cdk::export_candid!();<|MERGE_RESOLUTION|>--- conflicted
+++ resolved
@@ -189,7 +189,7 @@
 fn check_transaction_ready(signature: &Option<String>, tx_id: &Option<TxId>) -> Result<(), String> {
     if let (Some(_signature), Some(tx_id)) = (signature, tx_id) {
         if let TxId::TransactionId(tx_sig) = tx_id {
-            if get_solana_transaction(tx_sig).is_none() {
+            if get_solana_transaction(tx_sig.to_string()).is_none() {
                 return Err("TRANSACTION_NOT_READY".to_string());
             }
         }
@@ -267,16 +267,11 @@
 
     // Skip transaction readiness check for async swaps
     // Let the async swap logic handle transaction timing
-<<<<<<< HEAD
     if let Ok(swap_args) = decode_one::<SwapArgs>(&args_bytes) {
         if swap_args.receive_token.starts_with("SOL.") && swap_args.receive_address.is_none() {
             return Err("Solana token requires receive_address".to_string());
         }
     }
-    
-=======
-
->>>>>>> 2a946ebf
     Ok(())
 }
 
