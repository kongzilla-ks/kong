use ic_stable_structures::memory_manager::{MemoryId, MemoryManager, VirtualMemory};
use ic_stable_structures::{DefaultMemoryImpl, StableBTreeMap, StableCell};
use std::cell::RefCell;
use std::collections::BTreeMap;

use crate::solana::kong_rpc::transaction_notification::{TransactionNotification, TransactionNotificationId};
use crate::stable_claim::stable_claim::{StableClaim, StableClaimId};
use crate::stable_kong_settings::stable_kong_settings::StableKongSettings;
use crate::stable_lp_token::stable_lp_token::{StableLPToken, StableLPTokenId};
use crate::stable_pool::stable_pool::{StablePool, StablePoolId};
use crate::stable_request::stable_request::{StableRequest, StableRequestId};
use crate::stable_token::stable_token::{StableToken, StableTokenId};
use crate::stable_transfer::stable_transfer::{StableTransfer, StableTransferId};
use crate::stable_tx::stable_tx::{StableTx, StableTxId};
use crate::stable_user::stable_user::{StableUser, StableUserId};
use crate::stable_user::suspended_user_map::SuspendedUser;
use crate::solana::swap_job::{SwapJob, SwapJobId};

pub type Memory = VirtualMemory<DefaultMemoryImpl>;

// Stable memory
pub const KONG_SETTINGS_MEMORY_ID: MemoryId = MemoryId::new(20);
pub const USER_MEMORY_ID: MemoryId = MemoryId::new(21);
pub const TOKEN_MEMORY_ID: MemoryId = MemoryId::new(22);
pub const POOL_MEMORY_ID: MemoryId = MemoryId::new(23);
pub const TX_MEMORY_ID: MemoryId = MemoryId::new(24);
pub const REQUEST_MEMORY_ID: MemoryId = MemoryId::new(26);
pub const TRANSFER_MEMORY_ID: MemoryId = MemoryId::new(27);
pub const CLAIM_MEMORY_ID: MemoryId = MemoryId::new(28);
pub const LP_TOKEN_MEMORY_ID: MemoryId = MemoryId::new(29);
// Stable memory for Solana
pub const CACHED_SOLANA_ADDRESS_ID: MemoryId = MemoryId::new(60);
pub const SOLANA_LATEST_BLOCKHASH_ID: MemoryId = MemoryId::new(61);
pub const NEXT_SOLANA_SWAP_JOB_ID_ID: MemoryId = MemoryId::new(62);
pub const SOLANA_SWAP_JOB_QUEUE_ID: MemoryId = MemoryId::new(63);
pub const SOLANA_TX_NOTIFICATIONS_ID: MemoryId = MemoryId::new(64);
// Archives
pub const TX_ARCHIVE_MEMORY_ID: MemoryId = MemoryId::new(204);
pub const REQUEST_ARCHIVE_MEMORY_ID: MemoryId = MemoryId::new(205);
pub const TRANSFER_ARCHIVE_MEMORY_ID: MemoryId = MemoryId::new(206);

thread_local! {
    // Static variables
    pub static PRINCIPAL_ID_MAP: RefCell<BTreeMap<String, u32>> = RefCell::default();
    pub static SUSPENDED_USERS: RefCell<BTreeMap<u32, SuspendedUser>> = RefCell::default();

    // MEMORY_MANAGER is given management of the entire stable memory. Given a 'MemoryId', it can
    // return a memory that can be used by stable structures
    pub static MEMORY_MANAGER: RefCell<MemoryManager<DefaultMemoryImpl>> =
        RefCell::new(MemoryManager::init(DefaultMemoryImpl::default()));

    // stable memory for storing Kong settings
    pub static KONG_SETTINGS: RefCell<StableCell<StableKongSettings, Memory>> = with_memory_manager(|memory_manager| {
        RefCell::new(StableCell::init(memory_manager.get(KONG_SETTINGS_MEMORY_ID), StableKongSettings::default()).expect("Failed to initialize Kong settings"))
    });

    // stable memory for storing user profiles
    pub static USER_MAP: RefCell<StableBTreeMap<StableUserId, StableUser, Memory>> = with_memory_manager(|memory_manager| {
        RefCell::new(StableBTreeMap::init(memory_manager.get(USER_MEMORY_ID)))
    });

    // stable memory for storing tokens supported by the system
    pub static TOKEN_MAP: RefCell<StableBTreeMap<StableTokenId, StableToken, Memory>> = with_memory_manager(|memory_manager| {
        RefCell::new(StableBTreeMap::init(memory_manager.get(TOKEN_MEMORY_ID)))
    });

    // stable memory for storing pools
    pub static POOL_MAP: RefCell<StableBTreeMap<StablePoolId, StablePool, Memory>> = with_memory_manager(|memory_manager| {
        RefCell::new(StableBTreeMap::init(memory_manager.get(POOL_MEMORY_ID)))
    });

    // stable memory for storing all transactions
    pub static TX_MAP: RefCell<StableBTreeMap<StableTxId, StableTx, Memory>> = with_memory_manager(|memory_manager| {
        RefCell::new(StableBTreeMap::init(memory_manager.get(TX_MEMORY_ID)))
    });

    // stable memory for storing all requests made by users
    pub static REQUEST_MAP: RefCell<StableBTreeMap<StableRequestId, StableRequest, Memory>> = with_memory_manager(|memory_manager| {
        RefCell::new(StableBTreeMap::init(memory_manager.get(REQUEST_MEMORY_ID)))
    });

    // stable memory for storing all on-chain transfers with block_id. used to prevent accepting transfer twice (double receive)
    pub static TRANSFER_MAP: RefCell<StableBTreeMap<StableTransferId, StableTransfer, Memory>> = with_memory_manager(|memory_manager| {
        RefCell::new(StableBTreeMap::init(memory_manager.get(TRANSFER_MEMORY_ID)))
    });

    // stable memory for storing all claims for users
    pub static CLAIM_MAP: RefCell<StableBTreeMap<StableClaimId, StableClaim, Memory>> = with_memory_manager(|memory_manager| {
        RefCell::new(StableBTreeMap::init(memory_manager.get(CLAIM_MEMORY_ID)))
    });

    // stable memory for storing all LP tokens for users
    pub static LP_TOKEN_MAP: RefCell<StableBTreeMap<StableLPTokenId, StableLPToken, Memory>> = with_memory_manager(|memory_manager| {
        RefCell::new(StableBTreeMap::init(memory_manager.get(LP_TOKEN_MEMORY_ID)))
    });

    // Cached Solana address (persisted)
    pub static CACHED_SOLANA_ADDRESS: RefCell<StableCell<String, Memory>> = with_memory_manager(|memory_manager| {
        RefCell::new(StableCell::init(memory_manager.get(CACHED_SOLANA_ADDRESS_ID), String::new()).expect("Failed to initialize CACHED_SOLANA_ADDRESS cell"))
    });

    // stableCell for the latest blockhash and timestamp (persisted)
    pub static SOLANA_LATEST_BLOCKHASH: RefCell<StableCell<String, Memory>> =  with_memory_manager(|memory_manager| {
        RefCell::new(StableCell::init(memory_manager.get(SOLANA_LATEST_BLOCKHASH_ID), String::default()).expect("Failed to initialize SOLANA_LATEST_BLOCKHASH cell"))
    });

    // Counter for Solana swap job IDs (persisted)
    pub static NEXT_SOLANA_SWAP_JOB_ID: RefCell<StableCell<u64, Memory>> = with_memory_manager(|memory_manager| {
        RefCell::new(StableCell::init(memory_manager.get(NEXT_SOLANA_SWAP_JOB_ID_ID), 0u64).expect("Failed to initialize NEXT_SOLANA_SWAP_JOB_ID cell"))
    });

    // Stable map for Solana swap jobs
    pub static SOLANA_SWAP_JOB_QUEUE: RefCell<StableBTreeMap<SwapJobId, SwapJob, Memory>> = with_memory_manager(|memory_manager| {
        RefCell::new(StableBTreeMap::init(memory_manager.get(SOLANA_SWAP_JOB_QUEUE_ID)))
    });

    // Stable map for Solana transaction notifications
    pub static SOLANA_TX_NOTIFICATIONS: RefCell<StableBTreeMap<TransactionNotificationId, TransactionNotification, Memory>> = with_memory_manager(|memory_manager| {
        RefCell::new(StableBTreeMap::init(memory_manager.get(SOLANA_TX_NOTIFICATIONS_ID)))
    });

    //
    // Archive Stable Memory
    //

    // stable memory for storing tx archive
    pub static TX_ARCHIVE_MAP: RefCell<StableBTreeMap<StableTxId, StableTx, Memory>> = with_memory_manager(|memory_manager| {
        RefCell::new(StableBTreeMap::init(memory_manager.get(TX_ARCHIVE_MEMORY_ID)))
    });

    // stable memory for storing request archive
    pub static REQUEST_ARCHIVE_MAP: RefCell<StableBTreeMap<StableRequestId, StableRequest, Memory>> = with_memory_manager(|memory_manager| {
        RefCell::new(StableBTreeMap::init(memory_manager.get(REQUEST_ARCHIVE_MEMORY_ID)))
    });

    // stable memory for storing transfer archive
    pub static TRANSFER_ARCHIVE_MAP: RefCell<StableBTreeMap<StableTransferId, StableTransfer, Memory>> = with_memory_manager(|memory_manager| {
        RefCell::new(StableBTreeMap::init(memory_manager.get(TRANSFER_ARCHIVE_MEMORY_ID)))
    });
}

/// A helper function to access the memory manager.
pub fn with_memory_manager<R>(f: impl FnOnce(&MemoryManager<DefaultMemoryImpl>) -> R) -> R {
    MEMORY_MANAGER.with(|cell| f(&cell.borrow()))
<<<<<<< HEAD
}

/// Helper function to access the cached Solana address
pub fn with_cached_solana_address<R>(f: impl FnOnce(&StableCell<String, Memory>) -> R) -> R {
    CACHED_SOLANA_ADDRESS.with(|cell| f(&cell.borrow()))
}

/// Helper function to mutate the cached Solana address
pub fn with_cached_solana_address_mut<R>(f: impl FnOnce(&mut StableCell<String, Memory>) -> R) -> R {
    CACHED_SOLANA_ADDRESS.with(|cell| f(&mut cell.borrow_mut()))
}

/// Get the cached Solana address from stable memory
pub fn get_cached_solana_address() -> String {
    with_cached_solana_address(|cell| cell.get().clone())
}

/// Set the cached Solana address in stable memory
pub fn set_cached_solana_address(address: String) {
    with_cached_solana_address_mut(|cell| {
        cell.set(address).expect("Failed to set cached Solana address");
    });
}

/// Helper function to access the latest blockhash cell
pub fn with_solana_latest_blockhash<R>(f: impl FnOnce(&StableCell<String, Memory>) -> R) -> R {
    SOLANA_LATEST_BLOCKHASH.with(|cell| f(&cell.borrow()))
}

/// Helper function to mutate the latest blockhash cell
pub fn with_solana_latest_blockhash_mut<R>(f: impl FnOnce(&mut StableCell<String, Memory>) -> R) -> R {
    SOLANA_LATEST_BLOCKHASH.with(|cell| f(&mut cell.borrow_mut()))
}

/// Get the next unique ID for a Solana swap job and increment the counter.
pub fn get_next_solana_swap_job_id() -> u64 {
    NEXT_SOLANA_SWAP_JOB_ID.with(|cell| {
        let current_id = *cell.borrow().get();
        let next_id = current_id + 1;
        // Before updating, ensure the cell isn't borrowed mutably elsewhere if using set directly.
        // For StableCell, it's simpler:
        cell.borrow_mut().set(next_id).expect("Failed to set next_solana_swap_job_id");
        current_id
    })
}

/// Helper function to access the swap job queue
pub fn with_swap_job_queue<R>(f: impl FnOnce(&StableBTreeMap<SwapJobId, SwapJob, Memory>) -> R) -> R {
    SOLANA_SWAP_JOB_QUEUE.with(|cell| f(&cell.borrow()))
}

/// Helper function to mutate the swap job queue
pub fn with_swap_job_queue_mut<R>(f: impl FnOnce(&mut StableBTreeMap<SwapJobId, SwapJob, Memory>) -> R) -> R {
    SOLANA_SWAP_JOB_QUEUE.with(|cell| f(&mut cell.borrow_mut()))
}

/// Helper function to access solana transaction notifications
pub fn with_solana_tx_notifications<R>(
    f: impl FnOnce(&StableBTreeMap<TransactionNotificationId, TransactionNotification, Memory>) -> R,
) -> R {
    SOLANA_TX_NOTIFICATIONS.with(|cell| f(&cell.borrow()))
}

/// Helper function to mutate solana transaction notifications
pub fn with_solana_tx_notifications_mut<R>(
    f: impl FnOnce(&mut StableBTreeMap<TransactionNotificationId, TransactionNotification, Memory>) -> R,
) -> R {
    SOLANA_TX_NOTIFICATIONS.with(|cell| f(&mut cell.borrow_mut()))
}

/// Get a transaction by tx_signature
pub fn get_solana_transaction(tx_signature: &str) -> Option<TransactionNotification> {
    with_solana_tx_notifications(|notifications| notifications.get(&TransactionNotificationId(tx_signature.to_string())))
}

/// Clean up old notifications (older than 24 hours)
///
/// Used by the canister's background timer (canister.rs:125) which runs every hour
/// to remove transaction notifications that are older than 24 hours.
pub fn cleanup_old_notifications() {
    const TWENTY_FOUR_HOURS_NANOS: u64 = 24 * 60 * 60 * 1_000_000_000;
    let current_time = ICNetwork::get_time();
    let cutoff_time = current_time.saturating_sub(TWENTY_FOUR_HOURS_NANOS);

    with_solana_tx_notifications_mut(|notifications| {
        let mut to_remove = Vec::new();

        // Find old entries
        for (key, notification) in notifications.iter() {
            // Only remove completed notifications that are older than 24 hours
            if notification.is_completed && notification.timestamp < cutoff_time {
                to_remove.push(key.clone());
            }
        }

        // Remove them
        for key in to_remove.iter() {
            notifications.remove(key);
        }
    })
=======
>>>>>>> 2a946ebf
}<|MERGE_RESOLUTION|>--- conflicted
+++ resolved
@@ -4,6 +4,7 @@
 use std::collections::BTreeMap;
 
 use crate::solana::kong_rpc::transaction_notification::{TransactionNotification, TransactionNotificationId};
+use crate::ic::network::ICNetwork;
 use crate::stable_claim::stable_claim::{StableClaim, StableClaimId};
 use crate::stable_kong_settings::stable_kong_settings::StableKongSettings;
 use crate::stable_lp_token::stable_lp_token::{StableLPToken, StableLPTokenId};
@@ -142,7 +143,6 @@
 /// A helper function to access the memory manager.
 pub fn with_memory_manager<R>(f: impl FnOnce(&MemoryManager<DefaultMemoryImpl>) -> R) -> R {
     MEMORY_MANAGER.with(|cell| f(&cell.borrow()))
-<<<<<<< HEAD
 }
 
 /// Helper function to access the cached Solana address
@@ -243,6 +243,4 @@
             notifications.remove(key);
         }
     })
-=======
->>>>>>> 2a946ebf
 }