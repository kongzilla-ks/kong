--- conflicted
+++ resolved
@@ -1,21 +1,15 @@
 use candid::Nat;
-use num_traits::ToPrimitive;
 
 use crate::helpers::nat_helpers::nat_is_zero;
 use crate::ic::address::{get_address, Address};
 use crate::ic::network::ICNetwork;
 use crate::ic::verify_transfer::verify_transfer;
-<<<<<<< HEAD
-use crate::stable_token::token::Token;
-=======
->>>>>>> ee584d5e
 use crate::stable_kong_settings::kong_settings_map;
 use crate::stable_request::{request::Request, request_map, stable_request::StableRequest, status::StatusCode};
 use crate::stable_token::token::Token;
 use crate::stable_token::{stable_token::StableToken, token_map};
 use crate::stable_transfer::{stable_transfer::StableTransfer, transfer_map, tx_id::TxId};
 use crate::stable_user::user_map;
-use crate::chains::chains::SOL_CHAIN;
 
 use super::archive_to_kong_data::archive_to_kong_data;
 use super::payment_verifier::{PaymentVerification, PaymentVerifier};
@@ -26,8 +20,9 @@
 use super::swap_reply::SwapReply;
 use super::update_liquidity_pool::update_liquidity_pool;
 
+use crate::chains::chains::SOL_CHAIN;
+
 pub async fn swap_transfer(args: SwapArgs) -> Result<SwapReply, String> {
-<<<<<<< HEAD
     // DEBUG: Log the received SwapArgs to understand what the frontend is sending
     ICNetwork::info_log(&format!("DEBUG swap_transfer: Received SwapArgs: {:?}", args));
     ICNetwork::info_log(&format!("DEBUG swap_transfer: pay_token={}, pay_amount={}", args.pay_token, args.pay_amount));
@@ -45,11 +40,6 @@
     };
     
     let user_id = user_map::insert_with_anonymous_option(args.referred_by.as_deref(), allow_anonymous)?;
-=======
-    // user has transferred the pay token
-    // get the user_id. if new user, insert into user_map
-    let user_id = user_map::insert(args.referred_by.as_deref())?;
->>>>>>> ee584d5e
     let ts = ICNetwork::get_time();
     // insert request into request_map so we have immediate record of this
     let request_id = request_map::insert(&StableRequest::new(user_id, &Request::Swap(args.clone()), ts));
@@ -102,7 +92,13 @@
 }
 
 pub async fn swap_transfer_async(args: SwapArgs) -> Result<u64, String> {
-    let user_id = user_map::insert(args.referred_by.as_deref())?;
+    // Check if this is a Solana swap to allow anonymous users
+    let allow_anonymous = match token_map::get_by_token(&args.pay_token) {
+        Ok(token) => token.chain() == SOL_CHAIN,
+        Err(_) => false,
+    };
+    
+    let user_id = user_map::insert_with_anonymous_option(args.referred_by.as_deref(), allow_anonymous)?;
     let ts = ICNetwork::get_time();
     let request_id = request_map::insert(&StableRequest::new(user_id, &Request::Swap(args.clone()), ts));
     let (pay_token, pay_amount, pay_transfer_id) = check_arguments(&args, request_id, ts).await.inspect_err(|_| {
@@ -182,7 +178,6 @@
     let pay_amount = args.pay_amount.clone();
 
     // Debug log
-<<<<<<< HEAD
     ICNetwork::info_log(&format!("swap_transfer: token chain: {}", pay_token.chain()));
     
     // Check token type to determine payment verification path
@@ -190,16 +185,6 @@
         // Solana tokens require signature verification
         let verifier = PaymentVerifier::new(ICNetwork::caller());
         let verification = verifier.verify_payment(args, &pay_token, &pay_amount)
-=======
-    ICNetwork::info_log(&format!("swap_transfer: signature present: {}", args.signature.is_some()));
-
-    // Check if this is a cross-chain swap based on signature presence
-    if args.signature.is_some() {
-        // Cross-chain payment path - use payment verifier
-        let verifier = PaymentVerifier::new(ICNetwork::caller());
-        let verification = verifier
-            .verify_payment(args, &pay_token, pay_amount.0.to_u64().ok_or("Invalid pay amount")?)
->>>>>>> ee584d5e
             .await
             .inspect_err(|e| {
                 request_map::update_status(request_id, StatusCode::VerifyPayTokenFailed, Some(e));
