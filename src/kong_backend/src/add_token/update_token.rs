use candid::Principal;
use ic_cdk::update;

use crate::ic::guards::{caller_is_kingkong, not_in_maintenance_mode};
use crate::stable_token::ic_token::ICToken;
use crate::stable_token::solana_token::SolanaToken;
use crate::stable_token::stable_token::StableToken;
use crate::stable_token::token;
use crate::stable_token::token::Token;
use crate::stable_token::token_map;

use super::update_token_args::UpdateTokenArgs;
use super::update_token_reply::UpdateTokenReply;
use super::update_token_reply_helpers::to_update_token_reply;

/// updates the token
/// also updates
#[update(guard = "not_in_maintenance_mode")]
async fn update_token(args: UpdateTokenArgs) -> Result<UpdateTokenReply, String> {
<<<<<<< HEAD
    let stable_token = token_map::get_by_token(&args.token)?;
    
    match stable_token {
        StableToken::IC(ic_token) => to_update_token_reply(&update_ic_token(ic_token).await?),
        StableToken::Solana(solana_token) => {
            // Solana token updates are only allowed from King Kong
            caller_is_kingkong()?;
            to_update_token_reply(&update_solana_token(solana_token, &args).await?)
=======
    // Get token once and pass it down to avoid redundant lookups
    let stable_token = token_map::get_by_token(&args.token)?;
    
    match stable_token {
        StableToken::IC(ic_token) => to_update_token_reply(&update_ic_token_internal(ic_token).await?),
        StableToken::Solana(solana_token) => {
            // Solana token updates are only allowed from King Kong
            caller_is_kingkong()?;
            to_update_token_reply(&update_solana_token_internal(solana_token, &args).await?)
>>>>>>> afb37bbc
        }
        StableToken::LP(_) => Err("Cannot update LP tokens directly".to_string()),
    }
}

<<<<<<< HEAD
pub async fn update_ic_token(existing_ic_token: ICToken) -> Result<StableToken, String> {
    let address = existing_ic_token.canister_id.to_text();
    let token_id = existing_ic_token.token_id;
    let symbol = existing_ic_token.symbol.clone();
=======
pub async fn update_ic_token(token: &str) -> Result<StableToken, String> {
    let stable_token = token_map::get_by_token(token)?;
    match stable_token {
        StableToken::IC(ic_token) => update_ic_token_internal(ic_token).await,
        _ => Err("Token is not an IC token".to_string()),
    }
}

async fn update_ic_token_internal(existing_token: ICToken) -> Result<StableToken, String> {
    let address = existing_token.canister_id.to_text();
    let token_id = existing_token.token_id;
    let symbol = existing_token.symbol.clone();
>>>>>>> afb37bbc

    let canister_id = Principal::from_text(&address).map_err(|e| format!("Invalid canister id {}: {}", address, e))?;

    let mut ic_token = ICToken::new(&canister_id).await?;
    ic_token.token_id = token_id;

    token_map::update(&StableToken::IC(ic_token.clone()));

    // update _ckUSDT pool for symbol
    let ckusdt = token_map::get_ckusdt()?;
    if let Ok(StableToken::LP(mut lp_token)) = token_map::get_by_token(&format!("LP.{}_{}", symbol, ckusdt.symbol())) {
        lp_token.symbol = token::symbol(&StableToken::IC(ic_token.clone()), &ckusdt);
        token_map::update(&StableToken::LP(lp_token));
    }

    // update _ICP pool for symbol
    let icp = token_map::get_icp()?;
    if let Ok(StableToken::LP(mut lp_token)) = token_map::get_by_token(&format!("LP.{}_{}", symbol, icp.symbol())) {
        lp_token.symbol = token::symbol(&StableToken::IC(ic_token), &icp);
        token_map::update(&StableToken::LP(lp_token));
    }

    token_map::get_by_token_id(token_id).ok_or_else(|| format!("Failed to update token with id {}", token_id))
}

/// Updates a Solana token's metadata
/// Only callable by King Kong to ensure metadata changes are authorized
<<<<<<< HEAD
pub async fn update_solana_token(mut solana_token: SolanaToken, args: &UpdateTokenArgs) -> Result<StableToken, String> {
    // Update metadata fields if provided
    if let Some(name) = &args.name {
        solana_token.name = name.clone();
    }
    if let Some(symbol) = &args.symbol {
        solana_token.symbol = symbol.clone();
    }
    if args.decimals.is_some() {
        return Err("Token decimals cannot be changed after creation".to_string());
=======
pub async fn update_solana_token(args: &UpdateTokenArgs) -> Result<StableToken, String> {
    let stable_token = token_map::get_by_token(&args.token)?;
    match stable_token {
        StableToken::Solana(solana_token) => update_solana_token_internal(solana_token, args).await,
        _ => Err("Token is not a Solana token".to_string()),
>>>>>>> afb37bbc
    }
    
    // Update the token in storage
    token_map::update(&StableToken::Solana(solana_token.clone()));
    
    // Update LP token symbols if they exist
    update_lp_token_symbols(&solana_token)?;
    
    token_map::get_by_token_id(solana_token.token_id)
        .ok_or_else(|| format!("Failed to update Solana token with id {}", solana_token.token_id))
}

async fn update_solana_token_internal(mut solana_token: SolanaToken, args: &UpdateTokenArgs) -> Result<StableToken, String> {
    // Update metadata fields if provided
    if let Some(name) = &args.name {
        solana_token.name = name.clone();
    }
    if let Some(symbol) = &args.symbol {
        solana_token.symbol = symbol.clone();
    }
    if args.decimals.is_some() {
        return Err("Token decimals cannot be changed after creation".to_string());
    }
    
    // Update the token in storage
    token_map::update(&StableToken::Solana(solana_token.clone()));
    
    // Update LP token symbols if they exist
    update_lp_token_symbols(&solana_token)?;
    
    token_map::get_by_token_id(solana_token.token_id)
        .ok_or_else(|| format!("Failed to update Solana token with id {}", solana_token.token_id))
}

/// Updates LP token symbols that include the updated Solana token
fn update_lp_token_symbols(solana_token: &SolanaToken) -> Result<(), String> {
    let symbol = &solana_token.symbol;
    
    // Update _ckUSDT pool for symbol
    let ckusdt = token_map::get_ckusdt()?;
    if let Ok(StableToken::LP(mut lp_token)) = token_map::get_by_token(&format!("LP.{}_{}", symbol, ckusdt.symbol())) {
        lp_token.symbol = token::symbol(&StableToken::Solana(solana_token.clone()), &ckusdt);
        token_map::update(&StableToken::LP(lp_token));
    }
    
    // Update _ICP pool for symbol
    let icp = token_map::get_icp()?;
    if let Ok(StableToken::LP(mut lp_token)) = token_map::get_by_token(&format!("LP.{}_{}", symbol, icp.symbol())) {
        lp_token.symbol = token::symbol(&StableToken::Solana(solana_token.clone()), &icp);
        token_map::update(&StableToken::LP(lp_token));
    }
    
    Ok(())
}<|MERGE_RESOLUTION|>--- conflicted
+++ resolved
@@ -17,7 +17,6 @@
 /// also updates
 #[update(guard = "not_in_maintenance_mode")]
 async fn update_token(args: UpdateTokenArgs) -> Result<UpdateTokenReply, String> {
-<<<<<<< HEAD
     let stable_token = token_map::get_by_token(&args.token)?;
     
     match stable_token {
@@ -26,41 +25,15 @@
             // Solana token updates are only allowed from King Kong
             caller_is_kingkong()?;
             to_update_token_reply(&update_solana_token(solana_token, &args).await?)
-=======
-    // Get token once and pass it down to avoid redundant lookups
-    let stable_token = token_map::get_by_token(&args.token)?;
-    
-    match stable_token {
-        StableToken::IC(ic_token) => to_update_token_reply(&update_ic_token_internal(ic_token).await?),
-        StableToken::Solana(solana_token) => {
-            // Solana token updates are only allowed from King Kong
-            caller_is_kingkong()?;
-            to_update_token_reply(&update_solana_token_internal(solana_token, &args).await?)
->>>>>>> afb37bbc
         }
         StableToken::LP(_) => Err("Cannot update LP tokens directly".to_string()),
     }
 }
 
-<<<<<<< HEAD
 pub async fn update_ic_token(existing_ic_token: ICToken) -> Result<StableToken, String> {
     let address = existing_ic_token.canister_id.to_text();
     let token_id = existing_ic_token.token_id;
     let symbol = existing_ic_token.symbol.clone();
-=======
-pub async fn update_ic_token(token: &str) -> Result<StableToken, String> {
-    let stable_token = token_map::get_by_token(token)?;
-    match stable_token {
-        StableToken::IC(ic_token) => update_ic_token_internal(ic_token).await,
-        _ => Err("Token is not an IC token".to_string()),
-    }
-}
-
-async fn update_ic_token_internal(existing_token: ICToken) -> Result<StableToken, String> {
-    let address = existing_token.canister_id.to_text();
-    let token_id = existing_token.token_id;
-    let symbol = existing_token.symbol.clone();
->>>>>>> afb37bbc
 
     let canister_id = Principal::from_text(&address).map_err(|e| format!("Invalid canister id {}: {}", address, e))?;
 
@@ -88,37 +61,7 @@
 
 /// Updates a Solana token's metadata
 /// Only callable by King Kong to ensure metadata changes are authorized
-<<<<<<< HEAD
 pub async fn update_solana_token(mut solana_token: SolanaToken, args: &UpdateTokenArgs) -> Result<StableToken, String> {
-    // Update metadata fields if provided
-    if let Some(name) = &args.name {
-        solana_token.name = name.clone();
-    }
-    if let Some(symbol) = &args.symbol {
-        solana_token.symbol = symbol.clone();
-    }
-    if args.decimals.is_some() {
-        return Err("Token decimals cannot be changed after creation".to_string());
-=======
-pub async fn update_solana_token(args: &UpdateTokenArgs) -> Result<StableToken, String> {
-    let stable_token = token_map::get_by_token(&args.token)?;
-    match stable_token {
-        StableToken::Solana(solana_token) => update_solana_token_internal(solana_token, args).await,
-        _ => Err("Token is not a Solana token".to_string()),
->>>>>>> afb37bbc
-    }
-    
-    // Update the token in storage
-    token_map::update(&StableToken::Solana(solana_token.clone()));
-    
-    // Update LP token symbols if they exist
-    update_lp_token_symbols(&solana_token)?;
-    
-    token_map::get_by_token_id(solana_token.token_id)
-        .ok_or_else(|| format!("Failed to update Solana token with id {}", solana_token.token_id))
-}
-
-async fn update_solana_token_internal(mut solana_token: SolanaToken, args: &UpdateTokenArgs) -> Result<StableToken, String> {
     // Update metadata fields if provided
     if let Some(name) = &args.name {
         solana_token.name = name.clone();
