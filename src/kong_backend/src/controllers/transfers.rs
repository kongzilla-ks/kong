use ic_cdk::{query, update};
use std::cmp::max;
use std::collections::BTreeMap;

use crate::ic::guards::caller_is_kingkong;
use crate::ic::network::ICNetwork;
use crate::solana::stable_memory::get_solana_transaction;
use crate::stable_memory::{TRANSFER_ARCHIVE_MAP, TRANSFER_MAP};
use crate::stable_transfer::stable_transfer::{StableTransfer, StableTransferId};
use crate::stable_transfer::transfer_archive::archive_transfer_map;

const MAX_TRANSFERS: usize = 1000;

#[query(hidden = true, guard = "caller_is_kingkong")]
fn max_transfer_idx() -> u64 {
    TRANSFER_MAP.with(|m| m.borrow().last_key_value().map_or(0, |(k, _)| k.0))
}

/// serialize TRANSFER_ARCHIVE_MAP for backup
/// used for storing backup
#[query(hidden = true, guard = "caller_is_kingkong")]
fn backup_archive_transfers(transfer_id: Option<u64>, num_requests: Option<u16>) -> Result<String, String> {
    TRANSFER_ARCHIVE_MAP.with(|m| {
        let map = m.borrow();
        let transfers: BTreeMap<_, _> = match transfer_id {
            Some(transfer_id) => {
                let start_id = StableTransferId(transfer_id);
                let num_requests = num_requests.map_or(1, |n| n as usize);
                map.range(start_id..).take(num_requests).collect()
            }
            None => {
                let num_requests = num_requests.map_or(MAX_TRANSFERS, |n| n as usize);
                map.iter().take(num_requests).collect()
            }
        };
        serde_json::to_string(&transfers).map_err(|e| format!("Failed to serialize transfers: {}", e))
    })
}

/// deserialize StableTransfer and update TRANSFER_MAP
#[update(hidden = true, guard = "caller_is_kingkong")]
fn update_transfers(stable_transfers_json: String) -> Result<String, String> {
    let transfers: BTreeMap<StableTransferId, StableTransfer> = match serde_json::from_str(&stable_transfers_json) {
        Ok(transfers) => transfers,
        Err(e) => return Err(format!("Invalid transfers: {}", e)),
    };

    TRANSFER_MAP.with(|transfer_map| {
        let mut map = transfer_map.borrow_mut();
        for (k, v) in transfers {
            map.insert(k, v);
        }
    });

    Ok("Transfers updated".to_string())
}

#[update(hidden = true, guard = "caller_is_kingkong")]
async fn archive_transfers() -> Result<String, String> {
    archive_transfer_map().await;

    Ok("Transfers archived".to_string())
}

#[update(hidden = true, guard = "caller_is_kingkong")]
fn archive_transfers_num() -> Result<String, String> {
    TRANSFER_MAP.with(|transfer_map| {
        TRANSFER_ARCHIVE_MAP.with(|transfer_archive_map| {
            let transfer = transfer_map.borrow();
            let mut transfer_archive = transfer_archive_map.borrow_mut();
            let start_transfer_id = max(
                transfer.first_key_value().map_or(0_u64, |(k, _)| k.0),
                transfer_archive.last_key_value().map_or(0_u64, |(k, _)| k.0),
            );
            let end_transfer_id = start_transfer_id + MAX_TRANSFERS as u64;
            for transfer_id in start_transfer_id..=end_transfer_id {
                if let Some(transfer) = transfer.get(&StableTransferId(transfer_id)) {
                    transfer_archive.insert(StableTransferId(transfer_id), transfer);
                }
            }
        });
    });

    Ok("Transfers archived num".to_string())
}

#[update(hidden = true, guard = "caller_is_kingkong")]
fn remove_transfers() -> Result<String, String> {
    // only keep transfers from the last hour
    let one_hour_ago = ICNetwork::get_time() - 3_600_000_000_000;
    let mut remove_list = Vec::new();
    TRANSFER_MAP.with(|transfer_map| {
        transfer_map.borrow().iter().for_each(|(transfer_id, transfer)| {
            if transfer.ts < one_hour_ago {
                remove_list.push(transfer_id);
            }
        });
    });
    TRANSFER_MAP.with(|transfer_map| {
        remove_list.iter().for_each(|transfer_id| {
            transfer_map.borrow_mut().remove(transfer_id);
        });
    });

    Ok("Transfers removed".to_string())
}

/// remove archive transfers older than ts
#[update(hidden = true, guard = "caller_is_kingkong")]
fn remove_archive_transfers(ts: u64) -> Result<String, String> {
    TRANSFER_ARCHIVE_MAP.with(|m| {
        let mut map = m.borrow_mut();
        let keys_to_remove: Vec<_> = map.iter().filter(|(_, v)| v.ts < ts).map(|(k, _)| k).collect();
        keys_to_remove.iter().for_each(|k| {
            map.remove(k);
        });
    });

    Ok("Archive transfers removed".to_string())
}

/// Get Solana transaction data
#[query(hidden = true, guard = "caller_is_kingkong")]
fn debug_get_solana_transaction(signature: String) -> Result<String, String> {
<<<<<<< HEAD
    match get_solana_transaction(&signature) {
        Some(tx) => {
            Ok(format!("Transaction found: status={:?}, metadata={:?}, timestamp={}", 
                tx.status, tx.metadata, tx.timestamp))
        },
        None => Err("Transaction not found".to_string())
=======
    match get_solana_transaction(signature) {
        Some(tx) => Ok(format!(
            "Transaction found: status={}, metadata={:?}, timestamp={}",
            tx.status, tx.metadata, tx.timestamp
        )),
        None => Err("Transaction not found".to_string()),
>>>>>>> 2a946ebf
    }
}

/// remove archive transfers where transfer_id <= transfer_ids
#[update(hidden = true, guard = "caller_is_kingkong")]
fn remove_archive_transfers_ids(transfer_ids: u64) -> Result<String, String> {
    TRANSFER_ARCHIVE_MAP.with(|m| {
        let mut map = m.borrow_mut();
        let keys_to_remove: Vec<_> = map.iter().filter(|(k, _)| k.0 <= transfer_ids).map(|(k, _)| k).collect();
        keys_to_remove.iter().for_each(|k| {
            map.remove(k);
        });
    });

    Ok("Archive transfers removed".to_string())
}<|MERGE_RESOLUTION|>--- conflicted
+++ resolved
@@ -122,21 +122,12 @@
 /// Get Solana transaction data
 #[query(hidden = true, guard = "caller_is_kingkong")]
 fn debug_get_solana_transaction(signature: String) -> Result<String, String> {
-<<<<<<< HEAD
-    match get_solana_transaction(&signature) {
-        Some(tx) => {
-            Ok(format!("Transaction found: status={:?}, metadata={:?}, timestamp={}", 
-                tx.status, tx.metadata, tx.timestamp))
-        },
-        None => Err("Transaction not found".to_string())
-=======
     match get_solana_transaction(signature) {
         Some(tx) => Ok(format!(
-            "Transaction found: status={}, metadata={:?}, timestamp={}",
+            "Transaction found: status={:?}, metadata={:?}, timestamp={}", 
             tx.status, tx.metadata, tx.timestamp
         )),
         None => Err("Transaction not found".to_string()),
->>>>>>> 2a946ebf
     }
 }
 
