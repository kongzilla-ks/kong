use ic_cdk::query;

use super::super::stable_memory::get_cached_solana_address;

/// Get the cached Solana address for this canister
/// This is a fast query method that returns the cached address
/// 
/// TODO! Potentially solana PDA account here too, perhaps we use that as gas fee account and can top that up with sol
/// instead of having 1 balance for LP + gas
#[query]
<<<<<<< HEAD
pub fn get_solana_address() -> String {
    get_cached_solana_address()
=======
pub fn get_solana_address() -> Result<String, String> {
    let address = get_cached_solana_address();
    if address.is_empty() {
        Err("Solana address not cached yet. Call cache_solana_address() first.".to_string())
    } else {
        Ok(address)
    }
>>>>>>> 2a946ebf
}<|MERGE_RESOLUTION|>--- conflicted
+++ resolved
@@ -8,16 +8,6 @@
 /// TODO! Potentially solana PDA account here too, perhaps we use that as gas fee account and can top that up with sol
 /// instead of having 1 balance for LP + gas
 #[query]
-<<<<<<< HEAD
 pub fn get_solana_address() -> String {
     get_cached_solana_address()
-=======
-pub fn get_solana_address() -> Result<String, String> {
-    let address = get_cached_solana_address();
-    if address.is_empty() {
-        Err("Solana address not cached yet. Call cache_solana_address() first.".to_string())
-    } else {
-        Ok(address)
-    }
->>>>>>> 2a946ebf
 }